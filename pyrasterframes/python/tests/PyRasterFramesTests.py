from pyspark.sql import SparkSession, Column, SQLContext
from pyspark.sql.functions import *
from pyrasterframes.rasterfunctions import *
from pyrasterframes.rf_types import *
from geomesa_pyspark.types import *
import unittest
import numpy as np
import os
import glob

# version-conditional imports
import sys

if sys.version_info[0] > 2:
    import builtins
else:
    import __builtin__ as builtins

HERE = os.path.dirname(os.path.realpath(__file__))

class TestEnvironment(unittest.TestCase):
    """
    Base class for tests.
    """

    def rounded_compare(self, val1, val2):
        print('Comparing {} and {} using round()'.format(val1, val2))
        return builtins.round(val1) == builtins.round(val2)

    @classmethod
    def setUpClass(cls):
        # gather Scala requirements

        scala_target = os.path.realpath(os.path.join(HERE, '..', '..', 'scala-2.11'))

        jarpath = glob.glob(os.path.join(scala_target, 'pyrasterframes-assembly*.jar'))

        if not len(jarpath) == 1:
            raise RuntimeError("Expected to find exactly one assembly. Found: ", jarpath)

        # hard-coded relative path for resources
        cls.resource_dir = os.path.realpath(os.path.join(scala_target, 'test-classes'))

        # spark session with RF
        cls.spark = (SparkSession.builder
                     .config('spark.driver.extraClassPath', jarpath[0])
                     .config('spark.executor.extraClassPath', jarpath[0])
                     .withKryoSerialization()
                     .getOrCreate())
        cls.spark.sparkContext.setLogLevel('ERROR')

        print("Spark Version: " + cls.spark.version)
        print(cls.spark.sparkContext._conf.getAll())

        cls.spark.withRasterFrames()

<<<<<<< HEAD
        cls.img_uri = 'file://' + os.path.join(cls.resource_dir, 'L8-B8-Robinson-IL.tiff')

    # load something into a rasterframe
=======
        # load something into a rasterframe
>>>>>>> acf77e9e
        rf = cls.spark.read.geotiff(cls.img_uri) \
            .withBounds() \
            .withCenter()

        # convert the tile cell type to provide for other operations
        cls.tileCol = 'tile'
        cls.rf = rf.withColumn('tile2', rf_convert_cell_type(cls.tileCol, 'float32')) \
            .drop(cls.tileCol) \
            .withColumnRenamed('tile2', cls.tileCol).asRF()
        # cls.rf.show()


class VectorTypes(TestEnvironment):

    def setUp(self):
        import pandas as pd
        self.pandas_df = pd.DataFrame({
            'eye': ['a', 'b', 'c', 'd'],
            'x': [0.0, 1.0, 2.0, 3.0],
            'y': [-4.0, -3.0, -2.0, -1.0],
        })
        df = self.spark.createDataFrame(self.pandas_df)
        df = df.withColumn("point_geom",
                           st_point(df.x, df.y)
                           )
        self.df = df.withColumn("poly_geom", st_bufferPoint(df.point_geom, lit(1250.0)))

    def test_spatial_relations(self):
        from pyspark.sql.functions import lit, udf, sum
        import shapely
        import numpy.testing

        # Use python shapely UDT in a UDF
        @udf("double")
        def area_fn(g):
            return g.area

        @udf("double")
        def length_fn(g):
            return g.length

        df = self.df.withColumn("poly_area", area_fn(self.df.poly_geom))
        df = df.withColumn("poly_len", length_fn(df.poly_geom))

        # Return UDT in a UDF!
        def some_point(g):
            return g.representative_point()

        some_point_udf = udf(some_point, PointUDT())

        df = df.withColumn("any_point", some_point_udf(df.poly_geom))
        # spark-side UDF/UDT are correct
        intersect_total = df.agg(sum(
            st_intersects(df.poly_geom, df.any_point).astype('double')
        ).alias('s')).collect()[0].s
        self.assertTrue(intersect_total == df.count())

        # Collect to python driver in shapely UDT
        pandas_df_out = df.toPandas()

        # Confirm we get a shapely type back from st_* function and UDF
        self.assertIsInstance(pandas_df_out.poly_geom.iloc[0], shapely.geometry.Polygon)
        self.assertIsInstance(pandas_df_out.any_point.iloc[0], shapely.geometry.Point)

        # And our spark-side manipulations were correct
        xs_correct = pandas_df_out.point_geom.apply(lambda g: g.coords[0][0]) == self.pandas_df.x
        self.assertTrue(all(xs_correct))

        centroid_ys = pandas_df_out.poly_geom.apply(lambda g:
                                                    g.centroid.coords[0][1]).tolist()
        numpy.testing.assert_almost_equal(centroid_ys, self.pandas_df.y.tolist())

        # Including from UDF's
        numpy.testing.assert_almost_equal(
            pandas_df_out.poly_geom.apply(lambda g: g.area).values,
            pandas_df_out.poly_area.values
        )
        numpy.testing.assert_almost_equal(
            pandas_df_out.poly_geom.apply(lambda g: g.length).values,
            pandas_df_out.poly_len.values
        )

    def test_rasterize(self):
        # simple test that raster contents are not invalid

        # create a udf to buffer (the bounds) polygon
        def _buffer(g, d):
            return g.buffer(d)

        @udf("double")
        def area(g):
            return g.area

        buffer_udf = udf(_buffer, PolygonUDT())

        buf_cells = 10
        with_poly = self.rf.withColumn('poly', buffer_udf(self.rf.geometry, lit(-15 * buf_cells)))  # cell res is 15x15
        area = with_poly.select(area('poly') < area('geometry'))
        area_result = area.collect()
        self.assertTrue(all([r[0] for r in area_result]))

        cols = 194
        rows = 250
        with_raster = with_poly.withColumn('rasterized', rf_rasterize('poly', 'geometry', lit(16), cols, rows))
        # expect a 4 by 4 cell
        result = with_raster.select(rf_tile_sum(rf_local_equal_int(with_raster.rasterized, 16)),
                                    rf_tile_sum(with_raster.rasterized))
        expected_burned_in_cells = (cols - 2 * buf_cells) * (rows - 2 * buf_cells)
        self.assertEqual(result.first()[0], float(expected_burned_in_cells))
        self.assertEqual(result.first()[1], 16. * expected_burned_in_cells)

    def test_reproject(self):
        reprojected = self.rf.withColumn('reprojected', st_reproject('center', 'EPSG:4326', 'EPSG:3857'))
        reprojected.show()


class RasterFunctions(TestEnvironment):

    def test_identify_columns(self):
        cols = self.rf.tileColumns()
        self.assertEqual(len(cols), 1, '`tileColumns` did not find the proper number of columns.')
        print("Tile columns: ", cols)
        col = self.rf.spatialKeyColumn()
        self.assertIsInstance(col, Column, '`spatialKeyColumn` was not found')
        print("Spatial key column: ", col)
        col = self.rf.temporalKeyColumn()
        self.assertIsNone(col, '`temporalKeyColumn` should be `None`')
        print("Temporal key column: ", col)

    def test_tile_creation(self):
        base = self.spark.createDataFrame([1, 2, 3, 4], 'integer')
        tiles = base.select(rf_make_constant_tile(3, 3, 3, "int32"), rf_make_zeros_tile(3, 3, "int32"),
                            rf_make_ones_tile(3, 3, "int32"))
        tiles.show()
        self.assertEqual(tiles.count(), 4)

    def test_multi_column_operations(self):
        df1 = self.rf.withColumnRenamed(self.tileCol, 't1').asRF()
        df2 = self.rf.withColumnRenamed(self.tileCol, 't2').asRF()
        df3 = df1.spatialJoin(df2).asRF()
        df3 = df3.withColumn('norm_diff', rf_normalized_difference('t1', 't2'))
        # df3.printSchema()

        aggs = df3.agg(
            rf_agg_mean('norm_diff'),
        )
        aggs.show()
        row = aggs.first()

        self.assertTrue(self.rounded_compare(row['rf_agg_mean(norm_diff)'], 0))

    def test_general(self):
        meta = self.rf.tileLayerMetadata()
        self.assertIsNotNone(meta['bounds'])
        df = self.rf.withColumn('dims', rf_dimensions(self.tileCol)) \
            .withColumn('type', rf_cell_type(self.tileCol)) \
            .withColumn('dCells', rf_data_cells(self.tileCol)) \
            .withColumn('ndCells', rf_no_data_cells(self.tileCol)) \
            .withColumn('min', rf_tile_min(self.tileCol)) \
            .withColumn('max', rf_tile_max(self.tileCol)) \
            .withColumn('mean', rf_tile_mean(self.tileCol)) \
            .withColumn('sum', rf_tile_sum(self.tileCol)) \
            .withColumn('stats', rf_tile_stats(self.tileCol)) \
            .withColumn('extent', st_extent('geometry')) \
            .withColumn('extent_geom1', st_geometry('extent')) \
            .withColumn('ascii', rf_render_ascii(self.tileCol)) \
            .withColumn('log', rf_log(self.tileCol)) \
            .withColumn('exp', rf_exp(self.tileCol)) \
            .withColumn('expm1', rf_expm1(self.tileCol)) \
            .withColumn('round', rf_round(self.tileCol)) \
            .withColumn('abs', rf_abs(self.tileCol))

        df.first()

    def test_agg_mean(self):
        mean = self.rf.agg(rf_agg_mean(self.tileCol)).first()['rf_agg_mean(tile)']
        self.assertTrue(self.rounded_compare(mean, 10160))

    def test_aggregations(self):
        aggs = self.rf.agg(
            rf_agg_data_cells(self.tileCol),
            rf_agg_no_data_cells(self.tileCol),
            rf_agg_stats(self.tileCol),
            rf_agg_approx_histogram(self.tileCol)
        )
        row = aggs.first()

        # print(row['rf_agg_data_cells(tile)'])
        self.assertEqual(row['rf_agg_data_cells(tile)'], 387000)
        self.assertEqual(row['rf_agg_no_data_cells(tile)'], 1000)
        self.assertEqual(row['rf_agg_stats(tile)'].data_cells, row['rf_agg_data_cells(tile)'])

    def test_sql(self):
        self.rf.createOrReplaceTempView("rf")

        dims = self.rf.withColumn('dims', rf_dimensions(self.tileCol)).first().dims
        dims_str = """{}, {}""".format(dims.cols, dims.rows)

        self.spark.sql("""SELECT tile, rf_make_constant_tile(1, {}, 'uint16') AS One, 
                            rf_make_constant_tile(2, {}, 'uint16') AS Two FROM rf""".format(dims_str, dims_str)) \
            .createOrReplaceTempView("r3")

        ops = self.spark.sql("""SELECT tile, rf_local_add(tile, One) AS AndOne, 
                                    rf_local_subtract(tile, One) AS LessOne, 
                                    rf_local_multiply(tile, Two) AS TimesTwo, 
                                    rf_local_divide(tile, Two) AS OverTwo 
                                FROM r3""")

        # ops.printSchema
        statsRow = ops.select(rf_tile_mean(self.tileCol).alias('base'),
                              rf_tile_mean("AndOne").alias('plus_one'),
                              rf_tile_mean("LessOne").alias('minus_one'),
                              rf_tile_mean("TimesTwo").alias('double'),
                              rf_tile_mean("OverTwo").alias('half')) \
            .first()

        self.assertTrue(self.rounded_compare(statsRow.base, statsRow.plus_one - 1))
        self.assertTrue(self.rounded_compare(statsRow.base, statsRow.minus_one + 1))
        self.assertTrue(self.rounded_compare(statsRow.base, statsRow.double / 2))
        self.assertTrue(self.rounded_compare(statsRow.base, statsRow.half * 2))

    def test_explode(self):
        import pyspark.sql.functions as F
        self.rf.select('spatial_key', rf_explode_tiles(self.tileCol)).show()
        # +-----------+------------+---------+-------+
        # |spatial_key|column_index|row_index|tile   |
        # +-----------+------------+---------+-------+
        # |[2,1]      |4           |0        |10150.0|
        cell = self.rf.select(self.rf.spatialKeyColumn(), rf_explode_tiles(self.rf.tile)) \
            .where(F.col("spatial_key.col") == 2) \
            .where(F.col("spatial_key.row") == 1) \
            .where(F.col("column_index") == 4) \
            .where(F.col("row_index") == 0) \
            .select(F.col("tile")) \
            .collect()[0][0]
        self.assertEqual(cell, 10150.0)

        # Test the sample version
        frac = 0.01
        sample_count = self.rf.select(rf_explode_tiles_sample(frac, 1872, self.tileCol)).count()
        print('Sample count is {}'.format(sample_count))
        self.assertTrue(sample_count > 0)
        self.assertTrue(sample_count < (frac * 1.1) * 387000)  # give some wiggle room

    def test_mask_by_value(self):
        from pyspark.sql.functions import lit

        # create an artificial mask for values > 25000; masking value will be 4
        mask_value = 4

        rf1 = self.rf.select(self.rf.tile,
                             rf_local_multiply(
                                 rf_convert_cell_type(
                                     rf_local_greater_int(self.rf.tile, 25000),
                                     "uint8"),
                                 lit(mask_value)).alias('mask'))
        rf2 = rf1.select(rf1.tile, rf_mask_by_value(rf1.tile, rf1.mask, lit(mask_value)).alias('masked'))
        result = rf2.agg(rf_agg_no_data_cells(rf2.tile) < rf_agg_no_data_cells(rf2.masked)) \
            .collect()[0][0]
        self.assertTrue(result)

        rf3 = rf1.select(rf1.tile, rf_inverse_mask_by_value(rf1.tile, rf1.mask, lit(mask_value)).alias('masked'))
        result = rf3.agg(rf_agg_no_data_cells(rf3.tile) < rf_agg_no_data_cells(rf3.masked)) \
            .collect()[0][0]
        self.assertTrue(result)

    def test_resample(self):
        from pyspark.sql.functions import lit
        result = self.rf.select(
            rf_tile_min(rf_local_equal(
                rf_resample(rf_resample(self.rf.tile, lit(2)), lit(0.5)),
                self.rf.tile))
        ).collect()[0][0]

        self.assertTrue(result == 1)  # short hand for all values are true

    def test_exists_for_all(self):
        df = self.rf.withColumn('should_exist', rf_make_ones_tile(5, 5, 'int8')) \
            .withColumn('should_not_exist', rf_make_zeros_tile(5, 5, 'int8'))

        should_exist = df.select(rf_exists(df.should_exist).alias('se')).take(1)[0].se
        self.assertTrue(should_exist)

        should_not_exist = df.select(rf_exists(df.should_not_exist).alias('se')).take(1)[0].se
        self.assertTrue(not should_not_exist)

        self.assertTrue(df.select(rf_for_all(df.should_exist).alias('se')).take(1)[0].se)
        self.assertTrue(not df.select(rf_for_all(df.should_not_exist).alias('se')).take(1)[0].se)


class CellTypeHandling(unittest.TestCase):

    def test_is_raw(self):
        self.assertTrue(CellType("float32raw").is_raw())
        self.assertFalse(CellType("float64ud1234").is_raw())
        self.assertFalse(CellType("float32").is_raw())
        self.assertTrue(CellType("int8raw").is_raw())
        self.assertFalse(CellType("uint16d12").is_raw())
        self.assertFalse(CellType("int32").is_raw())

    def test_is_floating_point(self):
        self.assertTrue(CellType("float32raw").is_floating_point())
        self.assertTrue(CellType("float64ud1234").is_floating_point())
        self.assertTrue(CellType("float32").is_floating_point())
        self.assertFalse(CellType("int8raw").is_floating_point())
        self.assertFalse(CellType("uint16d12").is_floating_point())
        self.assertFalse(CellType("int32").is_floating_point())

    def test_cell_type_no_data(self):
        import math
        self.assertIsNone(CellType.bool().no_data_value())

        self.assertTrue(CellType.int8().has_no_data())
        self.assertEqual(CellType.int8().no_data_value(), -128)

        self.assertTrue(CellType.uint8().has_no_data())
        self.assertEqual(CellType.uint8().no_data_value(), 0)

        self.assertTrue(CellType.int16().has_no_data())
        self.assertEqual(CellType.int16().no_data_value(), -32768)

        self.assertTrue(CellType.uint16().has_no_data())
        self.assertEqual(CellType.uint16().no_data_value(), 0)

        self.assertTrue(CellType.float32().has_no_data())
        self.assertTrue(np.isnan(CellType.float32().no_data_value()))

        self.assertEqual(CellType("float32ud-98").no_data_value(), -98.0)
        self.assertTrue(math.isnan(CellType.float64().no_data_value()))
        self.assertEqual(CellType.uint8().no_data_value(), 0)


class UDT(TestEnvironment):
    def test_cell_type_conversion(self):
        for ct in rf_cell_types():
            self.assertEqual(ct.to_numpy_dtype(),
                             CellType.from_numpy_dtype(ct.to_numpy_dtype()).to_numpy_dtype(),
                             "dtype comparison for " + str(ct))
            if not ct.is_raw():
                self.assertEqual(ct,
                                 CellType.from_numpy_dtype(ct.to_numpy_dtype()),
                                 "GTCellType comparison for " + str(ct))
            else:
                ct_ud = ct.with_no_data_value(99)
                self.assertEqual(ct_ud.base_cell_type_name(),
                                 repr(CellType.from_numpy_dtype(ct_ud.to_numpy_dtype())),
                                 "GTCellType comparison for " + str(ct_ud)
                                 )

    def test_mask_no_data(self):
        t1 = Tile(np.array([[1, 2], [3, 4]]), CellType("int8ud3"))
        self.assertTrue(t1.cells.mask[1][0])
        self.assertIsNotNone(t1.cells[1][1])
        self.assertEqual(len(t1.cells.compressed()), 3)
        t2 = Tile(np.array([[1.0, 2.0], [float('nan'), 4.0]]), CellType.float32())
        self.assertEqual(len(t2.cells.compressed()), 3)
        self.assertTrue(t2.cells.mask[1][0])
        self.assertIsNotNone(t2.cells[1][1])

    def test_tile_udt_serialization(self):
        udt = TileUDT()
        cell_types = (ct for ct in rf_cell_types() if not (ct.is_raw() or ("bool" in ct.base_cell_type_name())))

        for ct in cell_types:
            cells = (100 + np.random.randn(3, 3) * 100).astype(ct.to_numpy_dtype())

            if ct.is_floating_point():
                nd = 33.0
            else:
                nd = 33

            cells[1][1] = nd
            a_tile = Tile(cells, ct.with_no_data_value(nd))
            round_trip = udt.fromInternal(udt.toInternal(a_tile))
            self.assertEquals(a_tile, round_trip, "round-trip serialization for " + str(ct))

            schema = StructType([StructField("tile", TileUDT(), False)])
            df = self.spark.createDataFrame([{"tile": a_tile}], schema)

            long_trip = df.first()["tile"]
            self.assertEqual(long_trip, a_tile)

    def test_no_data_udf_handling(self):
        t1 = Tile(np.array([[1, 2], [0, 4]]), CellType.uint8())
        self.assertEqual(t1.cell_type.to_numpy_dtype(), np.dtype("uint8"))
        e1 = Tile(np.array([[2, 3], [0, 5]]), CellType.uint8())
        schema = StructType([StructField("tile", TileUDT(), False)])
        df = self.spark.createDataFrame([{"tile": t1}], schema)

        @udf(TileUDT())
        def increment(t):
            return t + 1

        r1 = df.select(increment(df.tile).alias("inc")).first()["inc"]
        self.assertEqual(r1, e1)

    def test_udf_np_implicit_type_conversion(self):
        import math
        import pandas

        a1 = np.array([[1, 2], [0, 4]])
        t1 = Tile(a1, CellType.uint8())
        exp_array = a1 * math.pi

        @udf(TileUDT())
        def times_pi(t):
            return t * math.pi

        df = self.spark.createDataFrame(pandas.DataFrame([{"tile": t1}]))
        r1 = df.select(times_pi(df.tile)).first()[0]
        self.assertTrue(np.all(r1.cells, exp_array))
        self.assertEqual(r1.cells.dtype, exp_array.dtype)


class TileOps(TestEnvironment):

    def test_addition(self):
        t1 = Tile(np.array([[1, 2], [3, 4]]), CellType.int8().with_no_data_value(3))
        e1 = np.ma.masked_equal(np.array([[5, 6], [7, 8]]), 7)
        self.assertTrue(np.array_equal((t1 + 4).cells, e1))

        t2 = Tile(np.array([[1, 2], [3, 4]]), CellType.int8().with_no_data_value(1))
        e2 = np.ma.masked_equal(np.array([[3, 4], [3, 8]]), 3)
        r2 = (t1 + t2).cells
        self.assertTrue(np.ma.allequal(r2, e2))


class PandasInterop(TestEnvironment):

    def test_pandas_conversion(self):
        import pandas as pd
        # pd.options.display.max_colwidth = 256
        cell_types = (ct for ct in rf_cell_types() if not (ct.is_raw() or ("bool" in ct.base_cell_type_name())))
        tiles = [Tile(np.random.randn(5, 5) * 100, ct) for ct in cell_types]
        in_pandas = pd.DataFrame({
            'tile': tiles
        })

        in_spark = self.spark.createDataFrame(in_pandas)
        out_pandas = in_spark.select(rf_identity('tile').alias('tile')).toPandas()
        self.assertTrue(out_pandas.equals(in_pandas), str(in_pandas) + "\n\n" + str(out_pandas))

    def test_extended_pandas_ops(self):
        import pandas as pd

        self.assertIsInstance(self.rf.sql_ctx, SQLContext)

        # Try to collect self.rf which is read from a geotiff
        rf_collect = self.rf.take(2)
        self.assertTrue(
            all([isinstance(row.tile.cells, np.ndarray) for row in rf_collect]))

        # Try to create a tile from numpy.
        self.assertEqual(Tile(np.random.randn(10, 10), CellType.int8()).dimensions(), [10, 10])

        tiles = [Tile(np.random.randn(10, 12), CellType.float64()) for _ in range(3)]
        to_spark = pd.DataFrame({
            't': tiles,
            'b': ['a', 'b', 'c'],
            'c': [1, 2, 4],
        })
        rf_maybe = self.spark.createDataFrame(to_spark)

        # rf_maybe.select(rf_render_matrix(rf_maybe.t)).show(truncate=False)

        # Try to do something with it.
        sums = to_spark.t.apply(lambda a: a.cells.sum()).tolist()
        maybe_sums = rf_maybe.select(rf_tile_sum(rf_maybe.t).alias('tsum'))
        maybe_sums = [r.tsum for r in maybe_sums.collect()]
        np.testing.assert_almost_equal(maybe_sums, sums, 12)

        # Test round trip for an array
        simple_array = Tile(np.array([[1, 2], [3, 4]]), CellType.float64())
        to_spark_2 = pd.DataFrame({
            't': [simple_array]
        })

        rf_maybe_2 = self.spark.createDataFrame(to_spark_2)
        #print("RasterFrame `show`:")
        #rf_maybe_2.select(rf_render_matrix(rf_maybe_2.t).alias('t')).show(truncate=False)

        pd_2 = rf_maybe_2.toPandas()
        array_back_2 = pd_2.iloc[0].t
        #print("Array collected from toPandas output\n", array_back_2)

        self.assertIsInstance(array_back_2, Tile)
        np.testing.assert_equal(array_back_2.cells, simple_array.cells)

class RasterJoin(TestEnvironment):

    def test_raster_join(self):
        # re-read the same source
        rf_prime = self.spark.read.geotiff(self.img_uri) \
            .withColumnRenamed('tile', 'tile2').alias('rf_prime')

        rf_joined = self.rf.raster_join(rf_prime)

        self.assertTrue(rf_joined.count(), self.rf.count())
        self.assertTrue(len(rf_joined.columns) == len(self.rf.columns) + len(rf_prime.columns) - 2)

        rf_joined_2 = self.rf.raster_join(rf_prime, self.rf.extent, self.rf.crs, rf_prime.extent, rf_prime.crs)
        self.assertTrue(rf_joined_2.count(), self.rf.count())
        self.assertTrue(len(rf_joined_2.columns) == len(self.rf.columns) + len(rf_prime.columns) - 2)

        # this will bring arbitrary additional data into join; garbage result
        join_expression = self.rf.extent.xmin == rf_prime.extent.xmin
        rf_joined_3 = self.rf.raster_join(rf_prime, self.rf.extent, self.rf.crs,
                                          rf_prime.extent, rf_prime.crs,
                                          join_expression)
        self.assertTrue(rf_joined_3.count(), self.rf.count())
        self.assertTrue(len(rf_joined_3.columns) == len(self.rf.columns) + len(rf_prime.columns) - 2)

        # throws if you don't  pass  in all expected columns
        with self.assertRaises(AssertionError):
            self.rf.raster_join(rf_prime, join_exprs=self.rf.extent)


class RasterSource(TestEnvironment):

    # Putting this here for convenience
    def test_setup(self):
        self.assertEqual(self.spark.sparkContext.getConf().get("spark.serializer"),
                         "org.apache.spark.serializer.KryoSerializer")

<<<<<<< HEAD
    def test_raster_join(self):
        # re-read the same source
        rf_prime = self.spark.read.geotiff(self.img_uri) \
            .withColumnRenamed('tile', 'tile2').alias('rf_prime')

        rf_joined = self.rf.raster_join(rf_prime)

        self.assertTrue(rf_joined.count(), self.rf.count())
        self.assertTrue(len(rf_joined.columns) == len(self.rf.columns) + len(rf_prime.columns) - 2)

        rf_joined_2 = self.rf.raster_join(rf_prime, self.rf.extent, self.rf.crs, rf_prime.extent, rf_prime.crs)
        self.assertTrue(rf_joined_2.count(), self.rf.count())
        self.assertTrue(len(rf_joined_2.columns) == len(self.rf.columns) + len(rf_prime.columns) - 2)

        # this will bring arbitrary additional data into join; garbage result
        join_expression = self.rf.extent.xmin == rf_prime.extent.xmin
        rf_joined_3 = self.rf.raster_join(rf_prime, self.rf.extent, self.rf.crs,
                                          rf_prime.extent, rf_prime.crs,
                                          join_expression)
        self.assertTrue(rf_joined_3.count(), self.rf.count())
        self.assertTrue(len(rf_joined_3.columns) == len(self.rf.columns) + len(rf_prime.columns) - 2)

        # throws if you don't  pass  in all expected columns
        with self.assertRaises(AssertionError):
            self.rf.raster_join(rf_prime, join_exprs=self.rf.extent)
=======
    def test_prt_functions(self):
        df = self.spark.read.rastersource(self.img_uri) \
            .withColumn('crs', rf_crs(self.tileCol)) \
            .withColumn('ext', rf_extent(self.tileCol)) \
            .withColumn('geom', rf_geometry(self.tileCol))
        df.select('crs', 'ext', 'geom').first()
>>>>>>> acf77e9e

    def test_raster_source_reader(self):
        import pandas as pd
        # much the same as RasterSourceDataSourceSpec here; but using https PDS. Takes about 30s to run

        def l8path(b):
            assert b in range(1, 12)
            base = "https://s3-us-west-2.amazonaws.com/landsat-pds/c1/L8/199/026/LC08_L1TP_199026_20180919_20180928_01_T1/LC08_L1TP_199026_20180919_20180928_01_T1_B{}.TIF"
            return base.format(b)

        path_param = '\n'.join([l8path(b) for b in [1, 2, 3]])  # "http://foo.com/file1.tif,http://foo.com/file2.tif"
        tile_size = 512

        df = self.spark.read.rastersource(
            tile_dimensions=(tile_size, tile_size),
            paths=path_param
        )

        # schema is tile_path and tile
        # df.printSchema()
        self.assertTrue(len(df.columns) == 2 and 'tile_path' in df.columns and 'tile' in df.columns)

        # the most common tile dimensions should be as passed to `options`, showing that options are correctly applied
        tile_size_df = df.select(rf_dimensions(df.tile).rows.alias('r'), rf_dimensions(df.tile).cols.alias('c')) \
            .groupby(['r', 'c']).count().toPandas()
        most_common_size = tile_size_df.loc[tile_size_df['count'].idxmax()]
        self.assertTrue(most_common_size.r == tile_size and most_common_size.c == tile_size)

        # all rows are from a single source URI
        path_count = df.groupby(df.tile_path).count()
        print(path_count.toPandas())
        self.assertTrue(path_count.count() == 3)

        ###  Similar to the scala side's `fromTable`, read from a table with columns giving URI paths

        scene_dict = {
            1: 'http://landsat-pds.s3.amazonaws.com/c1/L8/015/041/LC08_L1TP_015041_20190305_20190309_01_T1/LC08_L1TP_015041_20190305_20190309_01_T1_B{}.TIF',
            2: 'http://landsat-pds.s3.amazonaws.com/c1/L8/015/042/LC08_L1TP_015042_20190305_20190309_01_T1/LC08_L1TP_015042_20190305_20190309_01_T1_B{}.TIF',
            3: 'http://landsat-pds.s3.amazonaws.com/c1/L8/016/041/LC08_L1TP_016041_20190224_20190309_01_T1/LC08_L1TP_016041_20190224_20190309_01_T1_B{}.TIF',
        }

        def path(scene, band):
            assert band in range(1, 12)
            p = scene_dict[scene]
            return p.format(band)

        path_table_hive_name = 'path_table'
        # Create a pandas dataframe (makes it easy to create spark df)
        path_pandas = pd.DataFrame([
            {'b1': path(1, 1), 'b2': path(1, 2), 'b3': path(1, 3)},
            {'b1': path(2, 1), 'b2': path(2, 2), 'b3': path(2, 3)},
            {'b1': path(3, 1), 'b2': path(3, 2), 'b3': path(3, 3)},
        ])
        # comma separated list of column names containing URI's to read.
        csv_columns = ','.join(path_pandas.columns.tolist())  # 'b1,b2,b3'
        path_table = self.spark.createDataFrame(path_pandas)
        path_table.createOrReplaceTempView(path_table_hive_name)

        path_df = self.spark.read.rastersource(
            tile_dimensions=(512, 512),
            pathTable=path_table_hive_name,
            pathTableColumns=csv_columns,
        )

        self.assertTrue(len(path_df.columns) == 6)  # three bands times {path, tile}
        self.assertTrue(path_df.select('b1_path').distinct().count() == 3)  # as per scene_dict
        b1_paths_maybe = path_df.select('b1_path').distinct().collect()
        b1_paths = [s.format('1') for s in scene_dict.values()]
        self.assertTrue(all([row.b1_path in b1_paths for row in b1_paths_maybe]))

<<<<<<< HEAD

=======
>>>>>>> acf77e9e
def suite():
    function_tests = unittest.TestSuite()
    return function_tests

unittest.TextTestRunner().run(suite())<|MERGE_RESOLUTION|>--- conflicted
+++ resolved
@@ -54,13 +54,9 @@
 
         cls.spark.withRasterFrames()
 
-<<<<<<< HEAD
         cls.img_uri = 'file://' + os.path.join(cls.resource_dir, 'L8-B8-Robinson-IL.tiff')
 
     # load something into a rasterframe
-=======
-        # load something into a rasterframe
->>>>>>> acf77e9e
         rf = cls.spark.read.geotiff(cls.img_uri) \
             .withBounds() \
             .withCenter()
@@ -585,40 +581,12 @@
         self.assertEqual(self.spark.sparkContext.getConf().get("spark.serializer"),
                          "org.apache.spark.serializer.KryoSerializer")
 
-<<<<<<< HEAD
-    def test_raster_join(self):
-        # re-read the same source
-        rf_prime = self.spark.read.geotiff(self.img_uri) \
-            .withColumnRenamed('tile', 'tile2').alias('rf_prime')
-
-        rf_joined = self.rf.raster_join(rf_prime)
-
-        self.assertTrue(rf_joined.count(), self.rf.count())
-        self.assertTrue(len(rf_joined.columns) == len(self.rf.columns) + len(rf_prime.columns) - 2)
-
-        rf_joined_2 = self.rf.raster_join(rf_prime, self.rf.extent, self.rf.crs, rf_prime.extent, rf_prime.crs)
-        self.assertTrue(rf_joined_2.count(), self.rf.count())
-        self.assertTrue(len(rf_joined_2.columns) == len(self.rf.columns) + len(rf_prime.columns) - 2)
-
-        # this will bring arbitrary additional data into join; garbage result
-        join_expression = self.rf.extent.xmin == rf_prime.extent.xmin
-        rf_joined_3 = self.rf.raster_join(rf_prime, self.rf.extent, self.rf.crs,
-                                          rf_prime.extent, rf_prime.crs,
-                                          join_expression)
-        self.assertTrue(rf_joined_3.count(), self.rf.count())
-        self.assertTrue(len(rf_joined_3.columns) == len(self.rf.columns) + len(rf_prime.columns) - 2)
-
-        # throws if you don't  pass  in all expected columns
-        with self.assertRaises(AssertionError):
-            self.rf.raster_join(rf_prime, join_exprs=self.rf.extent)
-=======
     def test_prt_functions(self):
         df = self.spark.read.rastersource(self.img_uri) \
             .withColumn('crs', rf_crs(self.tileCol)) \
             .withColumn('ext', rf_extent(self.tileCol)) \
             .withColumn('geom', rf_geometry(self.tileCol))
-        df.select('crs', 'ext', 'geom').first()
->>>>>>> acf77e9e
+        df.select('crs', 'ext', 'geom').first()                         
 
     def test_raster_source_reader(self):
         import pandas as pd
@@ -689,10 +657,6 @@
         b1_paths = [s.format('1') for s in scene_dict.values()]
         self.assertTrue(all([row.b1_path in b1_paths for row in b1_paths_maybe]))
 
-<<<<<<< HEAD
-
-=======
->>>>>>> acf77e9e
 def suite():
     function_tests = unittest.TestSuite()
     return function_tests
