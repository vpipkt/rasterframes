<<<<<<< HEAD
import PythonBuildPlugin.autoImport._

addCommandAlias("pyTest", "pyrasterframes/test")
addCommandAlias("pyDocs", "pyrasterframes/doc")


Test / pythonSource := (Compile / sourceDirectory).value / "tests"
=======

addCommandAlias("pyTest", "pyrasterframes/test")
addCommandAlias("pyBuild", "pyrasterframes/package")
addCommandAlias("pyExamples", "pyrasterframes/run")

Test / pythonSource := (Compile / sourceDirectory).value / "tests"

Compile / run := pySetup.toTask(" examples").dependsOn(assembly).value

//RFProjectPlugin.IntegrationTest / test := (Compile / run).inputTaskValue
>>>>>>> 2c67c3aa

exportJars := true
Python / doc / sourceDirectory := (Python / target).value / "docs"
Python / doc / target := (Compile / target).value / "py-markdown"
Python / doc := (Python / doc / target).toTask.dependsOn(
  Def.sequential(
    assembly,
    pySetup.toTask(" pweave"),
    copySources(
      Python / doc / sourceDirectory,
      Python / doc / target,
      deleteFirst = true
    )
  )
).value


doc := (Python / doc).value

lazy val pySparkCmd = taskKey[Unit]("Create build and emit command to run in pyspark")
pySparkCmd := {
  val s = streams.value
  val jvm = assembly.value
  val py = (Python / packageBin).value
  val script = IO.createTemporaryDirectory / "pyrf_init.py"
  IO.write(script, """
from pyrasterframes import *
from pyrasterframes.rasterfunctions import *
""")
  val msg = s"PYTHONSTARTUP=$script pyspark --jars $jvm --py-files $py"
  s.log.debug(msg)
  println(msg)
}

<<<<<<< HEAD
lazy val pyExamples = taskKey[Unit]("Run python examples")

pyExamples := Def.sequential(
  assembly,
  pySetup.toTask(" examples")
).value
=======

>>>>>>> 2c67c3aa
<|MERGE_RESOLUTION|>--- conflicted
+++ resolved
@@ -1,13 +1,4 @@
-<<<<<<< HEAD
-import PythonBuildPlugin.autoImport._
-
-addCommandAlias("pyTest", "pyrasterframes/test")
 addCommandAlias("pyDocs", "pyrasterframes/doc")
-
-
-Test / pythonSource := (Compile / sourceDirectory).value / "tests"
-=======
-
 addCommandAlias("pyTest", "pyrasterframes/test")
 addCommandAlias("pyBuild", "pyrasterframes/package")
 addCommandAlias("pyExamples", "pyrasterframes/run")
@@ -17,7 +8,6 @@
 Compile / run := pySetup.toTask(" examples").dependsOn(assembly).value
 
 //RFProjectPlugin.IntegrationTest / test := (Compile / run).inputTaskValue
->>>>>>> 2c67c3aa
 
 exportJars := true
 Python / doc / sourceDirectory := (Python / target).value / "docs"
@@ -33,7 +23,6 @@
     )
   )
 ).value
-
 
 doc := (Python / doc).value
 
@@ -52,13 +41,4 @@
   println(msg)
 }
 
-<<<<<<< HEAD
-lazy val pyExamples = taskKey[Unit]("Run python examples")
 
-pyExamples := Def.sequential(
-  assembly,
-  pySetup.toTask(" examples")
-).value
-=======
-
->>>>>>> 2c67c3aa
