--- conflicted
+++ resolved
@@ -850,11 +850,7 @@
     return _apply_column_function('rf_proj_raster', tile, extent, crs)
 
 
-<<<<<<< HEAD
-def st_geometry(geom_col: Column_type) -> Column:
-=======
-def st_geometry(extent_col):
->>>>>>> 7b322ba4
+def st_geometry(extent_col: Column_type) -> Column:
     """Convert the given extent/bbox to a polygon"""
     return _apply_column_function('st_geometry', extent_col)
 
