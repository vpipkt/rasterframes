#
# This software is licensed under the Apache 2 license, quoted below.
#
# Copyright 2019 Astraea, Inc.
#
# Licensed under the Apache License, Version 2.0 (the "License"); you may not
# use this file except in compliance with the License. You may obtain a copy of
# the License at
#
# [http://www.apache.org/licenses/LICENSE-2.0]
#
# Unless required by applicable law or agreed to in writing, software
# distributed under the License is distributed on an "AS IS" BASIS, WITHOUT
# WARRANTIES OR CONDITIONS OF ANY KIND, either express or implied. See the
# License for the specific language governing permissions and limitations under
# the License.
#
# SPDX-License-Identifier: Apache-2.0
#

import glob
from pyspark.sql import SparkSession
import os
import sys

__all__ = ["create_rf_spark_session", "find_pyrasterframes_jar_dir", "find_pyrasterframes_assembly"]


def find_pyrasterframes_jar_dir():
    """
    Locates the directory where JVM libraries for Spark are stored.
    :return: path to jar director as a string
    """
    jar_dir = None

    if sys.version < "3":
        import imp
        try:
            module_home = imp.find_module("pyrasterframes")[1]  # path
            jar_dir = os.path.join(module_home, 'jars')
        except ImportError:
            pass

    else:
        from importlib.util import find_spec
        try:
            module_home = find_spec("pyrasterframes").origin
            jar_dir = os.path.join(os.path.dirname(module_home), 'jars')
        except ImportError:
            pass

    # Case for when we're running from source build
    if jar_dir is None or not os.path.exists(jar_dir):
        def pdir(curr):
            return os.path.dirname(curr)

        here = pdir(os.path.realpath(__file__))
        target_dir = pdir(pdir(here))
        # See if we're running outside of sbt build and adjust
        if os.path.basename(target_dir) != "target":
            target_dir = os.path.join(pdir(pdir(target_dir)), 'target')
        jar_dir = os.path.join(target_dir, 'scala-2.11')

    return os.path.realpath(jar_dir)


def find_pyrasterframes_assembly():
    jar_dir = find_pyrasterframes_jar_dir()
    jarpath = glob.glob(os.path.join(jar_dir, 'pyrasterframes-assembly*.jar'))

    if not len(jarpath) == 1:
        raise RuntimeError("""
Expected to find exactly one assembly. Found '{}' instead. 
Try running 'sbt pyrasterframes/package' first. """.format(jarpath))
    return jarpath[0]


def create_rf_spark_session():
    """ Create a SparkSession with pyrasterframes enabled and configured. """
    jar_path = find_pyrasterframes_assembly()

    spark = (SparkSession.builder
             .master("local[*]")
<<<<<<< HEAD
             .appName("RasterFrames")
             .config('spark.jars', jars_cp)
=======
             .appName("PyRasterFrames")
             .config('spark.jars', jar_path)
>>>>>>> 1306ec0a
             .withKryoSerialization()
             .getOrCreate())

    try:
        spark.withRasterFrames()
        return spark
    except TypeError as te:
        print("Error setting up SparkSession; cannot find the pyrasterframes assembly jar\n", te)
        return None<|MERGE_RESOLUTION|>--- conflicted
+++ resolved
@@ -81,13 +81,8 @@
 
     spark = (SparkSession.builder
              .master("local[*]")
-<<<<<<< HEAD
-             .appName("RasterFrames")
-             .config('spark.jars', jars_cp)
-=======
              .appName("PyRasterFrames")
              .config('spark.jars', jar_path)
->>>>>>> 1306ec0a
              .withKryoSerialization()
              .getOrCreate())
 
