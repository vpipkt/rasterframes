--- conflicted
+++ resolved
@@ -186,11 +186,7 @@
     .pivot(classifier.getLabelCol()) \
     .count() \
 	.sort(classifier.getPredictionCol())
-<<<<<<< HEAD
-display(cnf_mtrx)	
-=======
 cnf_mtrx	
->>>>>>> 0506fb19
 ```
 
 ## Visualize Prediction
