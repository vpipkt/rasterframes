#
# This software is licensed under the Apache 2 license, quoted below.
#
# Copyright 2019 Astraea, Inc.
#
# Licensed under the Apache License, Version 2.0 (the "License"); you may not
# use this file except in compliance with the License. You may obtain a copy of
# the License at
#
# [http://www.apache.org/licenses/LICENSE-2.0]
#
# Unless required by applicable law or agreed to in writing, software
# distributed under the License is distributed on an "AS IS" BASIS, WITHOUT
# WARRANTIES OR CONDITIONS OF ANY KIND, either express or implied. See the
# License for the specific language governing permissions and limitations under
# the License.
#
# SPDX-License-Identifier: Apache-2.0
#

from pyrasterframes.rasterfunctions import *
from pyrasterframes.utils import gdal_version
from pyrasterframes.rf_types import Tile
from pyspark import Row
from pyspark.sql.functions import *


from . import TestEnvironment


class RasterFunctions(TestEnvironment):

    def setUp(self):
        self.create_layer()

    def test_setup(self):
        self.assertEqual(self.spark.sparkContext.getConf().get("spark.serializer"),
                         "org.apache.spark.serializer.KryoSerializer")
        print("GDAL version", gdal_version())

    def test_identify_columns(self):
        cols = self.rf.tile_columns()
        self.assertEqual(len(cols), 1, '`tileColumns` did not find the proper number of columns.')
        print("Tile columns: ", cols)
        col = self.rf.spatial_key_column()
        self.assertIsInstance(col, Column, '`spatialKeyColumn` was not found')
        print("Spatial key column: ", col)
        col = self.rf.temporal_key_column()
        self.assertIsNone(col, '`temporalKeyColumn` should be `None`')
        print("Temporal key column: ", col)

    def test_tile_creation(self):
        from pyrasterframes.rf_types import CellType

        base = self.spark.createDataFrame([1, 2, 3, 4], 'integer')
        tiles = base.select(rf_make_constant_tile(3, 3, 3, "int32"), rf_make_zeros_tile(3, 3, "int32"),
                            rf_make_ones_tile(3, 3, CellType.int32()))
        tiles.show()
        self.assertEqual(tiles.count(), 4)

    def test_multi_column_operations(self):
        df1 = self.rf.withColumnRenamed('tile', 't1').as_layer()
        df2 = self.rf.withColumnRenamed('tile', 't2').as_layer()
        df3 = df1.spatial_join(df2).as_layer()
        df3 = df3.withColumn('norm_diff', rf_normalized_difference('t1', 't2'))
        # df3.printSchema()

        aggs = df3.agg(
            rf_agg_mean('norm_diff'),
        )
        aggs.show()
        row = aggs.first()

        self.assertTrue(self.rounded_compare(row['rf_agg_mean(norm_diff)'], 0))

    def test_general(self):
        meta = self.rf.tile_layer_metadata()
        self.assertIsNotNone(meta['bounds'])
        df = self.rf.withColumn('dims', rf_dimensions('tile')) \
            .withColumn('type', rf_cell_type('tile')) \
            .withColumn('dCells', rf_data_cells('tile')) \
            .withColumn('ndCells', rf_no_data_cells('tile')) \
            .withColumn('min', rf_tile_min('tile')) \
            .withColumn('max', rf_tile_max('tile')) \
            .withColumn('mean', rf_tile_mean('tile')) \
            .withColumn('sum', rf_tile_sum('tile')) \
            .withColumn('stats', rf_tile_stats('tile')) \
            .withColumn('extent', st_extent('geometry')) \
            .withColumn('extent_geom1', st_geometry('extent')) \
            .withColumn('ascii', rf_render_ascii('tile')) \
            .withColumn('log', rf_log('tile')) \
            .withColumn('exp', rf_exp('tile')) \
            .withColumn('expm1', rf_expm1('tile')) \
            .withColumn('round', rf_round('tile')) \
            .withColumn('abs', rf_abs('tile'))

        df.first()

    def test_agg_mean(self):
        mean = self.rf.agg(rf_agg_mean('tile')).first()['rf_agg_mean(tile)']
        self.assertTrue(self.rounded_compare(mean, 10160))

    def test_agg_local_mean(self):
        from pyspark.sql import Row
        from pyrasterframes.rf_types import Tile
        import numpy as np

        # this is really testing the nodata propagation in the agg  local summation
        ct = CellType.int8().with_no_data_value(4)
        df = self.spark.createDataFrame([
            Row(tile=Tile(np.array([[1, 2, 3, 4, 5, 6]]), ct)),
            Row(tile=Tile(np.array([[1, 2, 4, 3, 5, 6]]), ct)),
        ])

        result = df.agg(rf_agg_local_mean('tile').alias('mean')).first().mean

        expected = Tile(np.array([[1.0, 2.0, 3.0, 3.0, 5.0, 6.0]]), CellType.float64())
        self.assertEqual(result, expected)

    def test_aggregations(self):
        aggs = self.rf.agg(
            rf_agg_data_cells('tile'),
            rf_agg_no_data_cells('tile'),
            rf_agg_stats('tile'),
            rf_agg_approx_histogram('tile')
        )
        row = aggs.first()

        # print(row['rf_agg_data_cells(tile)'])
        self.assertEqual(row['rf_agg_data_cells(tile)'], 387000)
        self.assertEqual(row['rf_agg_no_data_cells(tile)'], 1000)
        self.assertEqual(row['rf_agg_stats(tile)'].data_cells, row['rf_agg_data_cells(tile)'])

    def test_sql(self):

        self.rf.createOrReplaceTempView("rf_test_sql")

        arith = self.spark.sql("""SELECT tile, 
                                rf_local_add(tile, 1) AS add_one, 
                                rf_local_subtract(tile, 1) AS less_one, 
                                rf_local_multiply(tile, 2) AS times_two, 
                                rf_local_divide(
                                    rf_convert_cell_type(tile, "float32"), 
                                    2) AS over_two 
                            FROM rf_test_sql""")

        arith.createOrReplaceTempView('rf_test_sql_1')
        arith.show(truncate=False)
        stats = self.spark.sql("""
            SELECT rf_tile_mean(tile) as base,
                rf_tile_mean(add_one) as plus_one,
                rf_tile_mean(less_one) as minus_one,
                rf_tile_mean(times_two) as double,
                rf_tile_mean(over_two) as half,
                rf_no_data_cells(tile) as nd
                
            FROM rf_test_sql_1
            ORDER BY rf_no_data_cells(tile)
            """)
        stats.show(truncate=False)
        stats.createOrReplaceTempView('rf_test_sql_stats')

        compare = self.spark.sql("""
            SELECT 
                plus_one - 1.0 = base as add,
                minus_one + 1.0 = base as subtract,
                double / 2.0 = base as multiply,
                half * 2.0 = base as divide,
                nd
            FROM rf_test_sql_stats
            """)

        expect_row1 = compare.orderBy('nd').first()

        self.assertTrue(expect_row1.subtract)
        self.assertTrue(expect_row1.multiply)
        self.assertTrue(expect_row1.divide)
        self.assertEqual(expect_row1.nd, 0)
        self.assertTrue(expect_row1.add)

        expect_row2 = compare.orderBy('nd', ascending=False).first()

        self.assertTrue(expect_row2.subtract)
        self.assertTrue(expect_row2.multiply)
        self.assertTrue(expect_row2.divide)
        self.assertTrue(expect_row2.nd > 0)
        self.assertTrue(expect_row2.add)  # <-- Would fail in a case where ND + 1 = 1

    def test_explode(self):
        import pyspark.sql.functions as F
        self.rf.select('spatial_key', rf_explode_tiles('tile')).show()
        # +-----------+------------+---------+-------+
        # |spatial_key|column_index|row_index|tile   |
        # +-----------+------------+---------+-------+
        # |[2,1]      |4           |0        |10150.0|
        cell = self.rf.select(self.rf.spatial_key_column(), rf_explode_tiles(self.rf.tile)) \
            .where(F.col("spatial_key.col") == 2) \
            .where(F.col("spatial_key.row") == 1) \
            .where(F.col("column_index") == 4) \
            .where(F.col("row_index") == 0) \
            .select(F.col("tile")) \
            .collect()[0][0]
        self.assertEqual(cell, 10150.0)

        # Test the sample version
        frac = 0.01
        sample_count = self.rf.select(rf_explode_tiles_sample(frac, 1872, 'tile')).count()
        print('Sample count is {}'.format(sample_count))
        self.assertTrue(sample_count > 0)
        self.assertTrue(sample_count < (frac * 1.1) * 387000)  # give some wiggle room

    def test_mask_by_value(self):
        from pyspark.sql.functions import lit

        # create an artificial mask for values > 25000; masking value will be 4
        mask_value = 4

        rf1 = self.rf.select(self.rf.tile,
                             rf_local_multiply(
                                 rf_convert_cell_type(
                                     rf_local_greater_int(self.rf.tile, 25000),
                                     "uint8"),
                                 lit(mask_value)).alias('mask'))
        rf2 = rf1.select(rf1.tile, rf_mask_by_value(rf1.tile, rf1.mask, lit(mask_value)).alias('masked'))
        result = rf2.agg(rf_agg_no_data_cells(rf2.tile) < rf_agg_no_data_cells(rf2.masked)) \
            .collect()[0][0]
        self.assertTrue(result)

        rf3 = rf1.select(rf1.tile, rf_inverse_mask_by_value(rf1.tile, rf1.mask, lit(mask_value)).alias('masked'))
        result = rf3.agg(rf_agg_no_data_cells(rf3.tile) < rf_agg_no_data_cells(rf3.masked)) \
            .collect()[0][0]
        self.assertTrue(result)

    def test_resample(self):
        from pyspark.sql.functions import lit
        result = self.rf.select(
            rf_tile_min(rf_local_equal(
                rf_resample(rf_resample(self.rf.tile, lit(2)), lit(0.5)),
                self.rf.tile))
        ).collect()[0][0]

        self.assertTrue(result == 1)  # short hand for all values are true

    def test_exists_for_all(self):
        df = self.rf.withColumn('should_exist', rf_make_ones_tile(5, 5, 'int8')) \
            .withColumn('should_not_exist', rf_make_zeros_tile(5, 5, 'int8'))

        should_exist = df.select(rf_exists(df.should_exist).alias('se')).take(1)[0].se
        self.assertTrue(should_exist)

        should_not_exist = df.select(rf_exists(df.should_not_exist).alias('se')).take(1)[0].se
        self.assertTrue(not should_not_exist)

        self.assertTrue(df.select(rf_for_all(df.should_exist).alias('se')).take(1)[0].se)
        self.assertTrue(not df.select(rf_for_all(df.should_not_exist).alias('se')).take(1)[0].se)

    def test_cell_type_in_functions(self):
        from pyrasterframes.rf_types import CellType
        ct = CellType.float32().with_no_data_value(-999)

        df = self.rf.withColumn('ct_str', rf_convert_cell_type('tile', ct.cell_type_name)) \
            .withColumn('ct', rf_convert_cell_type('tile', ct)) \
            .withColumn('make', rf_make_constant_tile(99, 3, 4, CellType.int8())) \
            .withColumn('make2', rf_with_no_data('make', 99))

        result = df.select('ct', 'ct_str', 'make', 'make2').first()

        self.assertEqual(result['ct'].cell_type, ct)
        self.assertEqual(result['ct_str'].cell_type, ct)
        self.assertEqual(result['make'].cell_type, CellType.int8())

        counts = df.select(
            rf_no_data_cells('make').alias("nodata1"),
            rf_data_cells('make').alias("data1"),
            rf_no_data_cells('make2').alias("nodata2"),
            rf_data_cells('make2').alias("data2")
        ).first()

        self.assertEqual(counts["data1"], 3 * 4)
        self.assertEqual(counts["nodata1"], 0)
        self.assertEqual(counts["data2"], 0)
        self.assertEqual(counts["nodata2"], 3 * 4)
<<<<<<< HEAD


    def test_rf_interpret_cell_type_as(self):
        from pyspark.sql import Row
        from pyrasterframes.rf_types import Tile
        import numpy as np

        df = self.spark.createDataFrame([
            Row(t=Tile(np.array([[1, 3, 4], [5, 0, 3]]), CellType.uint8().with_no_data_value(5)))
        ])
        df = df.withColumn('tile', rf_interpret_cell_type_as('t', 'uint8ud3'))  # threes become ND
        result = df.select(rf_tile_sum(rf_local_equal('t', lit(3))).alias('threes')).first()['threes']
        self.assertEqual(result, 2)

        result_5 = df.select(rf_tile_sum(rf_local_equal('t', lit(5))).alias('fives')).first()['fives']
        self.assertEqual(result_5, 0)

    def test_rf_local_data_and_no_data(self):
        from pyspark.sql import Row
        from pyrasterframes.rf_types import Tile
        import numpy as np
        from numpy.testing import assert_equal

        t = Tile(np.array([[1, 3, 4], [5, 0, 3]]), CellType.uint8().with_no_data_value(5))
        #note the convert is due to issue #188
        df = self.spark.createDataFrame([Row(t=t)])\
            .withColumn('lnd', rf_convert_cell_type(rf_local_no_data('t'), 'uint8')) \
            .withColumn('ld',  rf_convert_cell_type(rf_local_data('t'),    'uint8'))

        result = df.first()
        result_nd = result['lnd']
        assert_equal(result_nd.cells, t.cells.mask)

        result_d = result['ld']
        assert_equal(result_d.cells, np.invert(t.cells.mask))
=======
        self.assertEqual(result['make2'].cell_type, CellType.int8().with_no_data_value(99))

    def test_render_composite(self):
        cat = self.spark.createDataFrame([
            Row(red=self.l8band_uri(4), green=self.l8band_uri(3), blue=self.l8band_uri(2))
        ])
        rf = self.spark.read.raster(catalog = cat, catalog_col_names=['red', 'green', 'blue'])

        # Test composite construction
        rgb = rf.select(rf_tile(rf_rgb_composite('red', 'green', 'blue')).alias('rgb')).first()['rgb']

        # TODO: how to better test this?
        self.assertIsInstance(rgb, Tile)
        self.assertEqual(rgb.dimensions(), [186, 169])

        ## Test PNG generation
        png_bytes = rf.select(rf_render_png('red', 'green', 'blue').alias('png')).first()['png']
        # Look for the PNG magic cookie
        self.assertEqual(png_bytes[0:8], bytearray([0x89, 0x50, 0x4E, 0x47, 0x0D, 0x0A, 0x1A, 0x0A]))


>>>>>>> dc050ad9
<|MERGE_RESOLUTION|>--- conflicted
+++ resolved
@@ -280,7 +280,27 @@
         self.assertEqual(counts["nodata1"], 0)
         self.assertEqual(counts["data2"], 0)
         self.assertEqual(counts["nodata2"], 3 * 4)
-<<<<<<< HEAD
+        self.assertEqual(result['make2'].cell_type, CellType.int8().with_no_data_value(99))
+
+    def test_render_composite(self):
+        cat = self.spark.createDataFrame([
+            Row(red=self.l8band_uri(4), green=self.l8band_uri(3), blue=self.l8band_uri(2))
+        ])
+        rf = self.spark.read.raster(catalog = cat, catalog_col_names=['red', 'green', 'blue'])
+
+        # Test composite construction
+        rgb = rf.select(rf_tile(rf_rgb_composite('red', 'green', 'blue')).alias('rgb')).first()['rgb']
+
+        # TODO: how to better test this?
+        self.assertIsInstance(rgb, Tile)
+        self.assertEqual(rgb.dimensions(), [186, 169])
+
+        ## Test PNG generation
+        png_bytes = rf.select(rf_render_png('red', 'green', 'blue').alias('png')).first()['png']
+        # Look for the PNG magic cookie
+        self.assertEqual(png_bytes[0:8], bytearray([0x89, 0x50, 0x4E, 0x47, 0x0D, 0x0A, 0x1A, 0x0A]))
+
+
 
 
     def test_rf_interpret_cell_type_as(self):
@@ -315,27 +335,4 @@
         assert_equal(result_nd.cells, t.cells.mask)
 
         result_d = result['ld']
-        assert_equal(result_d.cells, np.invert(t.cells.mask))
-=======
-        self.assertEqual(result['make2'].cell_type, CellType.int8().with_no_data_value(99))
-
-    def test_render_composite(self):
-        cat = self.spark.createDataFrame([
-            Row(red=self.l8band_uri(4), green=self.l8band_uri(3), blue=self.l8band_uri(2))
-        ])
-        rf = self.spark.read.raster(catalog = cat, catalog_col_names=['red', 'green', 'blue'])
-
-        # Test composite construction
-        rgb = rf.select(rf_tile(rf_rgb_composite('red', 'green', 'blue')).alias('rgb')).first()['rgb']
-
-        # TODO: how to better test this?
-        self.assertIsInstance(rgb, Tile)
-        self.assertEqual(rgb.dimensions(), [186, 169])
-
-        ## Test PNG generation
-        png_bytes = rf.select(rf_render_png('red', 'green', 'blue').alias('png')).first()['png']
-        # Look for the PNG magic cookie
-        self.assertEqual(png_bytes[0:8], bytearray([0x89, 0x50, 0x4E, 0x47, 0x0D, 0x0A, 0x1A, 0x0A]))
-
-
->>>>>>> dc050ad9
+        assert_equal(result_d.cells, np.invert(t.cells.mask))