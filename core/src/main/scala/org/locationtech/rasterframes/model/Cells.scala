--- conflicted
+++ resolved
@@ -59,11 +59,7 @@
       case ref: RasterRefTile =>
         Cells(Right(ref.rr))
       case const: ConstantTile =>
-<<<<<<< HEAD
-        // TODO: Create mechanism whereby constant tiles aren't expanded.
-=======
         // Need to expand constant tiles so they can be interpreted properly in catalyst and Python.
->>>>>>> 56ec16c2
         // If we don't, the serialization breaks.
         Cells(Left(const.toArrayTile().toBytes))
       case o =>
