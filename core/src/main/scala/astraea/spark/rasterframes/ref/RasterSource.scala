/*
 * This software is licensed under the Apache 2 license, quoted below.
 *
 * Copyright 2018 Astraea. Inc.
 *
 * Licensed under the Apache License, Version 2.0 (the "License"); you may not
 * use this file except in compliance with the License. You may obtain a copy of
 * the License at
 *
 *     [http://www.apache.org/licenses/LICENSE-2.0]
 *
 * Unless required by applicable law or agreed to in writing, software
 * distributed under the License is distributed on an "AS IS" BASIS, WITHOUT
 * WARRANTIES OR CONDITIONS OF ANY KIND, either express or implied. See the
 * License for the specific language governing permissions and limitations under
 * the License.
 *
 *
 */

package astraea.spark.rasterframes.ref

import java.net.URI
import java.time.ZonedDateTime
import java.time.format.DateTimeFormatter

import astraea.spark.rasterframes.tiles.ProjectedRasterTile
import astraea.spark.rasterframes.util.GeoTiffInfoSupport
import com.typesafe.scalalogging.LazyLogging
import geotrellis.proj4.CRS
import geotrellis.raster.io.geotiff.reader.GeoTiffReader
import geotrellis.raster.io.geotiff.{GeoTiffSegmentLayout, MultibandGeoTiff, SinglebandGeoTiff, Tags}
import geotrellis.raster.{CellSize, CellType, GridExtent, MultibandTile, Raster, RasterExtent, Tile, TileLayout}
import geotrellis.spark.io.hadoop.HdfsRangeReader
import geotrellis.spark.io.s3.S3Client
import geotrellis.spark.io.s3.util.S3RangeReader
import geotrellis.spark.tiling.LayoutDefinition
import geotrellis.util.{FileRangeReader, RangeReader}
import geotrellis.vector.Extent
import org.apache.hadoop.conf.Configuration
import org.apache.hadoop.fs.Path

import scala.util.Try

/**
 * Abstraction over fetching geospatial raster data.
 *
 * @since 8/21/18
 */
sealed trait RasterSource extends ProjectedRasterLike with Serializable {
  def crs: CRS

  def extent: Extent

  def timestamp: Option[ZonedDateTime]

  def cellType: CellType

  def bandCount: Int

  def read(extent: Extent): Either[Raster[Tile], Raster[MultibandTile]]

  def readAll(): Either[Seq[Raster[Tile]], Seq[Raster[MultibandTile]]]

  def nativeLayout: Option[TileLayout]

  def rasterExtent = RasterExtent(extent, cols, rows)

  def cellSize = CellSize(extent, cols, rows)

  def gridExtent = GridExtent(extent, cellSize)

  def nativeTiling: Seq[Extent] = {
    nativeLayout.map { tileLayout ⇒
      val layout = LayoutDefinition(extent, tileLayout)
      val transform = layout.mapTransform
      for {
        col ← 0 until tileLayout.layoutCols
        row ← 0 until tileLayout.layoutRows
      } yield transform(col, row)
    }
      .getOrElse(Seq(extent))
  }
}

object RasterSource extends LazyLogging {

  def apply(source: URI, callback: Option[ReadCallback] = None): RasterSource =
    source.getScheme match {
      case "http" | "https" ⇒ HttpGeoTiffRasterSource(source, callback)
      case "file" ⇒ FileGeoTiffRasterSource(source, callback)
      case "hdfs" | "s3n" | "s3a" | "wasb" | "wasbs" ⇒
        // TODO: How can we get the active hadoop configuration
        // TODO: without having to pass it through?
        val config = () ⇒ new Configuration()
        HadoopGeoTiffRasterSource(source, config, callback)
      case "s3" ⇒
        val client = () ⇒ S3Client.DEFAULT
        S3GeoTiffRasterSource(source, client, callback)
      case s ⇒ throw new UnsupportedOperationException(s"Scheme '$s' not supported")
    }


  case class SimpleGeoTiffInfo(
    cellType: CellType,
    extent: Extent,
    rasterExtent: RasterExtent,
    crs: CRS,
    tags: Tags,
    segmentLayout: GeoTiffSegmentLayout,
    bandCount: Int,
    noDataValue: Option[Double]
  )

  object SimpleGeoTiffInfo {
    def apply(info: GeoTiffReader.GeoTiffInfo): SimpleGeoTiffInfo =
      SimpleGeoTiffInfo(info.cellType, info.extent, info.rasterExtent, info.crs, info.tags, info.segmentLayout, info.bandCount, info.noDataValue)
  }

  // According to https://goo.gl/2z8xx9 the GeoTIFF date format is 'YYYY:MM:DD HH:MM:SS'
  private val dateFormat = DateTimeFormatter.ofPattern("yyyy:MM:dd HH:mm:ss")

  trait URIRasterSource {
    _: RasterSource ⇒
    def source: URI

    abstract override def toString: String = {
      s"${getClass.getSimpleName}(${source})"
    }
  }

  case class InMemoryRasterSource(tile: Tile, extent: Extent, crs: CRS) extends RasterSource {
    def this(prt: ProjectedRasterTile) = this(prt, prt.extent, prt.crs)

    override def rows: Int = tile.rows

    override def cols: Int = tile.cols

    override def timestamp: Option[ZonedDateTime] = None

    override def cellType: CellType = tile.cellType

    override def bandCount: Int = 1

    override def read(extent: Extent): Either[Raster[Tile], Raster[MultibandTile]] = Left(
      Raster(tile.crop(rasterExtent.gridBoundsFor(extent, false)), extent)
    )

    override def nativeLayout: Option[TileLayout] = Some(TileLayout(1, 1, cols, rows))

    def readAll(): Either[Seq[Raster[Tile]], Seq[Raster[MultibandTile]]] =
      Left(Seq(Raster(tile, extent)))
  }

  trait RangeReaderRasterSource extends RasterSource with GeoTiffInfoSupport with LazyLogging {
    protected def rangeReader: RangeReader

    private def realInfo =
      GeoTiffReader.readGeoTiffInfo(rangeReader, streaming = true, withOverviews = false)

    private lazy val tiffInfo = SimpleGeoTiffInfo(realInfo)

    def crs: CRS = tiffInfo.crs

    def extent: Extent = tiffInfo.extent

    def timestamp: Option[ZonedDateTime] = resolveDate

    override def cols: Int = tiffInfo.rasterExtent.cols

    override def rows: Int = tiffInfo.rasterExtent.rows

    def cellType: CellType = tiffInfo.cellType

    def bandCount: Int = tiffInfo.bandCount

    def nativeLayout: Option[TileLayout] = {
      if (tiffInfo.segmentLayout.isTiled)
        Some(tiffInfo.segmentLayout.tileLayout)
      else None
    }

    // TODO: Determine if this is the correct way to  handle time.
    protected def resolveDate: Option[ZonedDateTime] = {
      tiffInfo.tags.headTags
        .get(Tags.TIFFTAG_DATETIME)
        .flatMap(ds ⇒ Try({
          logger.debug("Parsing header date: " + ds)
          ZonedDateTime.parse(ds, dateFormat)
        }).toOption)
    }

    def read(extent: Extent): Either[Raster[Tile], Raster[MultibandTile]] = {
      val info = realInfo
      if (bandCount == 1) {
        val geoTiffTile = GeoTiffReader.geoTiffSinglebandTile(info)
        val gt = new SinglebandGeoTiff(
          geoTiffTile,
          info.extent,
          info.crs,
          info.tags,
          info.options,
          List.empty
        )
        Left(gt.crop(extent).raster)
      }
      else {
        val geoTiffTile = GeoTiffReader.geoTiffMultibandTile(info)
        val gt = new MultibandGeoTiff(
          geoTiffTile,
          info.extent,
          info.crs,
          info.tags,
          info.options,
          List.empty
        )
        Right(gt.crop(extent).raster)
      }
    }

    def readAll(): Either[Seq[Raster[Tile]], Seq[Raster[MultibandTile]]] = {
      val info = realInfo

      // Thanks to @pomadchin for showing me how to do this :-)
<<<<<<< HEAD
      val (tileCols, tileRows) = info.segmentLayout.tileLayout.tileDimensions
=======
      //val (tileCols, tileRows) = info.segmentLayout.tileLayout.tileDimensions
      //val windows = info.segmentLayout.listWindows(math.max(tileCols, tileRows))
>>>>>>> d5ac52f5
      val windows = info.segmentLayout.listWindows(256)
      val re = info.rasterExtent

      if (info.bandCount == 1) {
        val geotile = GeoTiffReader.geoTiffSinglebandTile(info)

        val subtiles = geotile.crop(windows)
        val rows = for {
          (gridbounds, tile) ← subtiles
        } yield {
          val extent = re.extentFor(gridbounds, false)
          Raster(tile, extent)
        }
        Left(rows.toSeq)
      }
      else {
        val geotile = GeoTiffReader.geoTiffMultibandTile(info)

        val subtiles = geotile.crop(windows)
        val rows = for {
          (gridbounds, tile) ← subtiles
        } yield {
          val extent = re.extentFor(gridbounds, false)
          Raster(tile, extent)
        }
        Right(rows.toSeq)
      }
    }
  }

  case class FileGeoTiffRasterSource(source: URI, callback: Option[ReadCallback]) extends RangeReaderRasterSource
    with URIRasterSource with URIRasterSourceDebugString {
    self ⇒
    @transient
    protected lazy val rangeReader = {
      val base = FileRangeReader(source.getPath)
      // TODO: DRY
      callback.map(cb ⇒ ReportingRangeReader(base, cb, self)).getOrElse(base)
    }
  }

  case class HadoopGeoTiffRasterSource(source: URI, config: () ⇒ Configuration, callback: Option[ReadCallback]) extends RangeReaderRasterSource
    with URIRasterSource with URIRasterSourceDebugString {
    self ⇒
    @transient
    protected lazy val rangeReader = {
      val base = HdfsRangeReader(new Path(source.getPath), config())
      callback.map(cb ⇒ ReportingRangeReader(base, cb, self)).getOrElse(base)
    }
  }

  case class S3GeoTiffRasterSource(source: URI, client: () ⇒ S3Client, callback: Option[ReadCallback]) extends RangeReaderRasterSource
    with URIRasterSource with URIRasterSourceDebugString {
    self ⇒
    @transient
    protected lazy val rangeReader = {
      val base = S3RangeReader(source, client())
      callback.map(cb ⇒ ReportingRangeReader(base, cb, self)).getOrElse(base)
    }
  }

  case class HttpGeoTiffRasterSource(source: URI, callback: Option[ReadCallback]) extends RangeReaderRasterSource
    with URIRasterSource with URIRasterSourceDebugString {
    self ⇒
    @transient
    private lazy val baseReader = HttpRangeReader(source)

    @transient
    protected lazy val rangeReader = {
      callback.map(cb ⇒ ReportingRangeReader(baseReader, cb, self)).getOrElse(baseReader)
    }

    override protected def resolveDate: Option[ZonedDateTime] = {
      super.resolveDate
        .orElse(
          baseReader.response.headers.get("Last-Modified")
            .flatMap(_.headOption)
            .flatMap(s ⇒ Try(ZonedDateTime.parse(s, DateTimeFormatter.RFC_1123_DATE_TIME)).toOption)
        )
    }
  }

  /** Trait for registering a callback for logging or monitoring range reads.
   * NB: the callback will be invoked from within a Spark task, and therefore
   * is serialized along with its closure to executors. */
  trait ReadCallback extends Serializable {
    def readRange(source: RasterSource, start: Long, length: Int): Unit
  }

  private case class ReportingRangeReader(delegate: RangeReader, callback: ReadCallback, parent: RasterSource) extends RangeReader {
    override def totalLength: Long = delegate.totalLength

    override protected def readClippedRange(start: Long, length: Int): Array[Byte] = {
      callback.readRange(parent, start, length)
      delegate.readRange(start, length)
    }
  }

  trait URIRasterSourceDebugString {
    _: RangeReaderRasterSource with URIRasterSource with Product ⇒
    def toDebugString: String = {
      val buf = new StringBuilder()
      buf.append(productPrefix)
      buf.append("(")
      buf.append("source=")
      buf.append(source.toASCIIString)
      buf.append(", size=")
      buf.append(size)
      buf.append(", dimensions=")
      buf.append(dimensions)
      buf.append(", crs=")
      buf.append(crs)
      buf.append(", extent=")
      buf.append(extent)
      buf.append(", timestamp=")
      buf.append(timestamp)
      buf.append(")")
      buf.toString
    }
  }

}<|MERGE_RESOLUTION|>--- conflicted
+++ resolved
@@ -222,12 +222,6 @@
       val info = realInfo
 
       // Thanks to @pomadchin for showing me how to do this :-)
-<<<<<<< HEAD
-      val (tileCols, tileRows) = info.segmentLayout.tileLayout.tileDimensions
-=======
-      //val (tileCols, tileRows) = info.segmentLayout.tileLayout.tileDimensions
-      //val windows = info.segmentLayout.listWindows(math.max(tileCols, tileRows))
->>>>>>> d5ac52f5
       val windows = info.segmentLayout.listWindows(256)
       val re = info.rasterExtent
 
