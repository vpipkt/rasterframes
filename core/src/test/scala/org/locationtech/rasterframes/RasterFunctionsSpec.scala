/*
 * This software is licensed under the Apache 2 license, quoted below.
 *
 * Copyright 2019 Astraea, Inc.
 *
 * Licensed under the Apache License, Version 2.0 (the "License"); you may not
 * use this file except in compliance with the License. You may obtain a copy of
 * the License at
 *
 *     [http://www.apache.org/licenses/LICENSE-2.0]
 *
 * Unless required by applicable law or agreed to in writing, software
 * distributed under the License is distributed on an "AS IS" BASIS, WITHOUT
 * WARRANTIES OR CONDITIONS OF ANY KIND, either express or implied. See the
 * License for the specific language governing permissions and limitations under
 * the License.
 *
 * SPDX-License-Identifier: Apache-2.0
 *
 */

package org.locationtech.rasterframes

import geotrellis.raster._
import geotrellis.raster.testkit.RasterMatchers
import org.apache.spark.sql.Encoders
import org.apache.spark.sql.functions._
import org.locationtech.rasterframes.expressions.accessors.ExtractTile
import org.locationtech.rasterframes.tiles.ProjectedRasterTile

class RasterFunctionsSpec extends TestEnvironment with RasterMatchers {
  import TestData._
  import spark.implicits._

  describe("arithmetic tile operations") {
    it("should local_add") {
      val df = Seq((one, two)).toDF("one", "two")

      val maybeThree = df.select(rf_local_add($"one", $"two")).as[ProjectedRasterTile]
      assertEqual(maybeThree.first(), three)

      assertEqual(df.selectExpr("rf_local_add(one, two)").as[ProjectedRasterTile].first(), three)

      val maybeThreeTile = df.select(rf_local_add(ExtractTile($"one"), ExtractTile($"two"))).as[Tile]
      assertEqual(maybeThreeTile.first(), three.toArrayTile())
      checkDocs("rf_local_add")
    }

    it("should rf_local_subtract") {
      val df = Seq((three, two)).toDF("three", "two")
      val maybeOne = df.select(rf_local_subtract($"three", $"two")).as[ProjectedRasterTile]
      assertEqual(maybeOne.first(), one)

      assertEqual(df.selectExpr("rf_local_subtract(three, two)").as[ProjectedRasterTile].first(), one)

      val maybeOneTile =
        df.select(rf_local_subtract(ExtractTile($"three"), ExtractTile($"two"))).as[Tile]
      assertEqual(maybeOneTile.first(), one.toArrayTile())
      checkDocs("rf_local_subtract")
    }

    it("should rf_local_multiply") {
      val df = Seq((three, two)).toDF("three", "two")

      val maybeSix = df.select(rf_local_multiply($"three", $"two")).as[ProjectedRasterTile]
      assertEqual(maybeSix.first(), six)

      assertEqual(df.selectExpr("rf_local_multiply(three, two)").as[ProjectedRasterTile].first(), six)

      val maybeSixTile =
        df.select(rf_local_multiply(ExtractTile($"three"), ExtractTile($"two"))).as[Tile]
      assertEqual(maybeSixTile.first(), six.toArrayTile())
      checkDocs("rf_local_multiply")
    }

    it("should rf_local_divide") {
      val df = Seq((six, two)).toDF("six", "two")
      val maybeThree = df.select(rf_local_divide($"six", $"two")).as[ProjectedRasterTile]
      assertEqual(maybeThree.first(), three)

      assertEqual(df.selectExpr("rf_local_divide(six, two)").as[ProjectedRasterTile].first(), three)

      assertEqual(
        df.selectExpr("rf_local_multiply(rf_local_divide(six, 2.0), two)")
          .as[ProjectedRasterTile]
          .first(),
        six)

      val maybeThreeTile =
        df.select(rf_local_divide(ExtractTile($"six"), ExtractTile($"two"))).as[Tile]
      assertEqual(maybeThreeTile.first(), three.toArrayTile())
      checkDocs("rf_local_divide")
    }
  }

  describe("scalar tile operations") {
    it("should rf_local_add") {
      val df = Seq(one).toDF("one")
      val maybeThree = df.select(rf_local_add($"one", 2)).as[ProjectedRasterTile]
      assertEqual(maybeThree.first(), three)

      val maybeThreeD = df.select(rf_local_add($"one", 2.1)).as[ProjectedRasterTile]
      assertEqual(maybeThreeD.first(), three.convert(DoubleConstantNoDataCellType).localAdd(0.1))

      val maybeThreeTile = df.select(rf_local_add(ExtractTile($"one"), 2)).as[Tile]
      assertEqual(maybeThreeTile.first(), three.toArrayTile())
    }

    it("should rf_local_subtract") {
      val df = Seq(three).toDF("three")

      val maybeOne = df.select(rf_local_subtract($"three", 2)).as[ProjectedRasterTile]
      assertEqual(maybeOne.first(), one)

      val maybeOneD = df.select(rf_local_subtract($"three", 2.0)).as[ProjectedRasterTile]
      assertEqual(maybeOneD.first(), one)

      val maybeOneTile = df.select(rf_local_subtract(ExtractTile($"three"), 2)).as[Tile]
      assertEqual(maybeOneTile.first(), one.toArrayTile())
    }

    it("should rf_local_multiply") {
      val df = Seq(three).toDF("three")

      val maybeSix = df.select(rf_local_multiply($"three", 2)).as[ProjectedRasterTile]
      assertEqual(maybeSix.first(), six)

      val maybeSixD = df.select(rf_local_multiply($"three", 2.0)).as[ProjectedRasterTile]
      assertEqual(maybeSixD.first(), six)

      val maybeSixTile = df.select(rf_local_multiply(ExtractTile($"three"), 2)).as[Tile]
      assertEqual(maybeSixTile.first(), six.toArrayTile())
    }

    it("should rf_local_divide") {
      val df = Seq(six).toDF("six")

      val maybeThree = df.select(rf_local_divide($"six", 2)).as[ProjectedRasterTile]
      assertEqual(maybeThree.first(), three)

      val maybeThreeD = df.select(rf_local_divide($"six", 2.0)).as[ProjectedRasterTile]
      assertEqual(maybeThreeD.first(), three)

      val maybeThreeTile = df.select(rf_local_divide(ExtractTile($"six"), 2)).as[Tile]
      assertEqual(maybeThreeTile.first(), three.toArrayTile())
    }
  }

  describe("analytical transformations") {

    it("should return local data and nodata") {
      checkDocs("rf_local_data")
      checkDocs("rf_local_no_data")

      val df = Seq(randNDPRT)
        .toDF("t")
        .withColumn("ld", rf_local_data($"t"))
        .withColumn("lnd", rf_local_no_data($"t"))

      val ndResult = df.select($"lnd").as[Tile].first()
      ndResult should be(randNDPRT.localUndefined())

      val dResult = df.select($"ld").as[Tile].first()
      dResult should be(randNDPRT.localDefined())
    }

    it("should compute rf_normalized_difference") {
      val df = Seq((three, two)).toDF("three", "two")

      df.select(rf_tile_to_array_double(rf_normalized_difference($"three", $"two")))
        .first()
        .forall(_ == 0.2) shouldBe true

      df.selectExpr("rf_tile_to_array_double(rf_normalized_difference(three, two))")
        .as[Array[Double]]
        .first()
        .forall(_ == 0.2) shouldBe true

      checkDocs("rf_normalized_difference")
    }


<<<<<<< HEAD
      val withMask = df.withColumn("mask", rf_convert_cell_type(rf_local_greater($"tile", 50), "uint8"))

      val withMasked = withMask.withColumn("masked", rf_mask($"tile", $"mask"))

      val result = withMasked.agg(rf_agg_no_data_cells($"tile") < rf_agg_no_data_cells($"masked")).as[Boolean]

      result.first() should be(true)

      checkDocs("rf_mask")
    }

    it("should mask with expected results") {
      val df = Seq((byteArrayTile, maskingTile)).toDF("tile", "mask")

      val withMasked = df.withColumn("masked", rf_mask($"tile", $"mask"))

      val result: Tile = withMasked.select($"masked").as[Tile].first()

      result.localUndefined().toArray() should be(maskingTile.localUndefined().toArray())
    }

    it("should mask without mutating cell type") {
      val result = Seq((byteArrayTile, maskingTile))
        .toDF("tile", "mask")
        .select(rf_mask($"tile", $"mask").as("masked_tile"))
        .select(rf_cell_type($"masked_tile"))
        .first()

      result should be(byteArrayTile.cellType)
    }

    it("should inverse mask one tile against another") {
      val df = Seq[Tile](randPRT).toDF("tile")

      val baseND = df.select(rf_agg_no_data_cells($"tile")).first()

      val withMask = df.withColumn(
        "mask",
        rf_convert_cell_type(
          rf_local_greater($"tile", 50),
          "uint8"
        ))

      val withMasked = withMask
        .withColumn("masked", rf_mask($"tile", $"mask"))
        .withColumn("inv_masked", rf_inverse_mask($"tile", $"mask"))

      val result = withMasked.agg(rf_agg_no_data_cells($"masked") + rf_agg_no_data_cells($"inv_masked")).as[Long]

      result.first() should be(tileSize + baseND)

      checkDocs("rf_inverse_mask")
    }

    it("should mask tile by another identified by specified value") {
      val df = Seq[Tile](randPRT).toDF("tile")
      val mask_value = 4

      val withMask =
        df.withColumn("mask", rf_local_multiply(rf_convert_cell_type(rf_local_greater($"tile", 50), "uint8"), lit(mask_value)))

      val withMasked = withMask.withColumn("masked", rf_mask_by_value($"tile", $"mask", lit(mask_value)))

      val result = withMasked.agg(rf_agg_no_data_cells($"tile") < rf_agg_no_data_cells($"masked")).as[Boolean]

      result.first() should be(true)
      checkDocs("rf_mask_by_value")
    }

    it("should mask by value for value 0.") {
      // maskingTile has -4, ND, and -15 values. Expect mask by value with 0 to not change the
      val df = Seq((byteArrayTile, maskingTile)).toDF("data", "mask")

      // data tile is all data cells
      df.select(rf_data_cells($"data")).first() should be(byteArrayTile.size)

      // mask by value against 15 should set 3 cell locations to Nodata
      df.withColumn("mbv", rf_mask_by_value($"data", $"mask", 15))
        .select(rf_data_cells($"mbv"))
        .first() should be(byteArrayTile.size - 3)

      // breaks with issue https://github.com/locationtech/rasterframes/issues/416
      val result = df
        .withColumn("mbv", rf_mask_by_value($"data", $"mask", 0))
        .select(rf_data_cells($"mbv"))
        .first()
      result should be(byteArrayTile.size)
    }

    it("should inverse mask tile by another identified by specified value") {
      val df = Seq[Tile](randPRT).toDF("tile")
      val mask_value = 4

      val withMask = df.withColumn("mask", rf_local_multiply(rf_convert_cell_type(rf_local_greater($"tile", 50), "uint8"), mask_value))

      val withMasked = withMask
        .withColumn("masked", rf_inverse_mask_by_value($"tile", $"mask", mask_value))
        .withColumn("masked2", rf_mask_by_value($"tile", $"mask", lit(mask_value), true))

      val result = withMasked.agg(rf_agg_no_data_cells($"tile") < rf_agg_no_data_cells($"masked")).as[Boolean]

      result.first() should be(true)

      val result2 = withMasked.agg(rf_agg_no_data_cells($"tile") < rf_agg_no_data_cells($"masked2")).as[Boolean]
      result2.first() should be(true)

      checkDocs("rf_inverse_mask_by_value")
    }

    it("should mask tile by another identified by sequence of specified values") {
      val squareIncrementingPRT = ProjectedRasterTile(squareIncrementingTile(six.rows), six.extent, six.crs)
      val df = Seq((six, squareIncrementingPRT))
        .toDF("tile", "mask")

      val mask_values = Seq(4, 5, 6, 12)

      val withMasked = df.withColumn("masked", rf_mask_by_values($"tile", $"mask", mask_values: _*))

      val expected = squareIncrementingPRT.toArray().count(v => mask_values.contains(v))

      val result = withMasked
        .agg(rf_agg_no_data_cells($"masked") as "masked_nd")
        .first()

      result.getAs[BigInt](0) should be(expected)

      val withMaskedSql = df.selectExpr("rf_mask_by_values(tile, mask, array(4, 5, 6, 12)) AS masked")
      val resultSql = withMaskedSql.agg(rf_agg_no_data_cells($"masked")).as[Long]
      resultSql.first() should be(expected)

      checkDocs("rf_mask_by_values")
    }
=======
>>>>>>> 1425d37e

    it("should render ascii art") {
      val df = Seq[Tile](ProjectedRasterTile(TestData.l8Labels)).toDF("tile")
      val r1 = df.select(rf_render_ascii($"tile"))
      val r2 = df.selectExpr("rf_render_ascii(tile)").as[String]
      r1.first() should be(r2.first())
      checkDocs("rf_render_ascii")
    }

    it("should render cells as matrix") {
      val df = Seq(randDoubleNDTile).toDF("tile")
      val r1 = df.select(rf_render_matrix($"tile"))
      val r2 = df.selectExpr("rf_render_matrix(tile)").as[String]
      r1.first() should be(r2.first())
      checkDocs("rf_render_matrix")
    }

    it("should round tile cell values") {

      val three_plus = TestData.projectedRasterTile(cols, rows, 3.12, extent, crs, DoubleConstantNoDataCellType)
      val three_less = TestData.projectedRasterTile(cols, rows, 2.92, extent, crs, DoubleConstantNoDataCellType)
      val three_double = TestData.projectedRasterTile(cols, rows, 3.0, extent, crs, DoubleConstantNoDataCellType)

      val df = Seq((three_plus, three_less, three)).toDF("three_plus", "three_less", "three")

      assertEqual(df.select(rf_round($"three")).as[ProjectedRasterTile].first(), three)
      assertEqual(df.select(rf_round($"three_plus")).as[ProjectedRasterTile].first(), three_double)
      assertEqual(df.select(rf_round($"three_less")).as[ProjectedRasterTile].first(), three_double)

      assertEqual(df.selectExpr("rf_round(three)").as[ProjectedRasterTile].first(), three)
      assertEqual(df.selectExpr("rf_round(three_plus)").as[ProjectedRasterTile].first(), three_double)
      assertEqual(df.selectExpr("rf_round(three_less)").as[ProjectedRasterTile].first(), three_double)

      checkDocs("rf_round")
    }

    it("should abs cell values") {
      val minus = one.mapTile(t => t.convert(IntConstantNoDataCellType) * -1)
      val df = Seq((minus, one)).toDF("minus", "one")

      assertEqual(df.select(rf_abs($"minus").as[ProjectedRasterTile]).first(), one)

      checkDocs("rf_abs")
    }

    it("should take logarithms positive cell values") {
      // rf_log10 1000 == 3
      val thousand = TestData.projectedRasterTile(cols, rows, 1000, extent, crs, ShortConstantNoDataCellType)
      val threesDouble = TestData.projectedRasterTile(cols, rows, 3.0, extent, crs, DoubleConstantNoDataCellType)
      val zerosDouble = TestData.projectedRasterTile(cols, rows, 0.0, extent, crs, DoubleConstantNoDataCellType)

      val df1 = Seq(thousand).toDF("tile")
      assertEqual(df1.select(rf_log10($"tile")).as[ProjectedRasterTile].first(), threesDouble)

      // ln random tile == rf_log10 random tile / rf_log10(e); random tile square to ensure all positive cell values
      val df2 = Seq(randPositiveDoubleTile).toDF("tile")
      val log10e = math.log10(math.E)
      assertEqual(
        df2.select(rf_log($"tile")).as[ProjectedRasterTile].first(),
        df2.select(rf_log10($"tile")).as[ProjectedRasterTile].first() / log10e)

      lazy val maybeZeros = df2
        .selectExpr(s"rf_local_subtract(rf_log(tile), rf_local_divide(rf_log10(tile), ${log10e}))")
        .as[ProjectedRasterTile]
        .first()
      assertEqual(maybeZeros, zerosDouble)

      // rf_log1p for zeros should be ln(1)
      val ln1 = math.log1p(0.0)
      val df3 = Seq(zero).toDF("tile")
      val maybeLn1 = df3.selectExpr(s"rf_log1p(tile)").as[ProjectedRasterTile].first()
      assert(maybeLn1.toArrayDouble().forall(_ == ln1))

      checkDocs("rf_log")
      checkDocs("rf_log2")
      checkDocs("rf_log10")
      checkDocs("rf_log1p")
    }

    it("should take logarithms with non-positive cell values") {
      val ni_float = TestData.projectedRasterTile(cols, rows, Double.NegativeInfinity, extent, crs, DoubleConstantNoDataCellType)
      val zero_float = TestData.projectedRasterTile(cols, rows, 0.0, extent, crs, DoubleConstantNoDataCellType)

      // tile zeros ==> -Infinity
      val df_0 = Seq(zero).toDF("tile")
      assertEqual(df_0.select(rf_log($"tile")).as[ProjectedRasterTile].first(), ni_float)
      assertEqual(df_0.select(rf_log10($"tile")).as[ProjectedRasterTile].first(), ni_float)
      assertEqual(df_0.select(rf_log2($"tile")).as[ProjectedRasterTile].first(), ni_float)
      // rf_log1p of zeros should be 0.
      assertEqual(df_0.select(rf_log1p($"tile")).as[ProjectedRasterTile].first(), zero_float)

      // tile negative values ==> NaN
      assert(df_0.selectExpr("rf_log(rf_local_subtract(tile, 42))").as[ProjectedRasterTile].first().isNoDataTile)
      assert(df_0.selectExpr("rf_log2(rf_local_subtract(tile, 42))").as[ProjectedRasterTile].first().isNoDataTile)
      assert(df_0.select(rf_log1p(rf_local_subtract($"tile", 42))).as[ProjectedRasterTile].first().isNoDataTile)
      assert(df_0.select(rf_log10(rf_local_subtract($"tile", lit(0.01)))).as[ProjectedRasterTile].first().isNoDataTile)

    }

    it("should take exponential") {
      val df = Seq(six).toDF("tile")

      // rf_exp inverses rf_log
      assertEqual(
        df.select(rf_exp(rf_log($"tile"))).as[ProjectedRasterTile].first(),
        six
      )

      // base 2
      assertEqual(df.select(rf_exp2(rf_log2($"tile"))).as[ProjectedRasterTile].first(), six)

      // base 10
      assertEqual(df.select(rf_exp10(rf_log10($"tile"))).as[ProjectedRasterTile].first(), six)

      // plus/minus 1
      assertEqual(df.select(rf_expm1(rf_log1p($"tile"))).as[ProjectedRasterTile].first(), six)

      // SQL
      assertEqual(df.selectExpr("rf_exp(rf_log(tile))").as[ProjectedRasterTile].first(), six)

      // SQL base 10
      assertEqual(df.selectExpr("rf_exp10(rf_log10(tile))").as[ProjectedRasterTile].first(), six)

      // SQL base 2
      assertEqual(df.selectExpr("rf_exp2(rf_log2(tile))").as[ProjectedRasterTile].first(), six)

      // SQL rf_expm1
      assertEqual(df.selectExpr("rf_expm1(rf_log1p(tile))").as[ProjectedRasterTile].first(), six)

      checkDocs("rf_exp")
      checkDocs("rf_exp10")
      checkDocs("rf_exp2")
      checkDocs("rf_expm1")

    }
  }

  it("should resample") {
    def lowRes = {
      def base = ArrayTile(Array(1, 2, 3, 4), 2, 2)
      ProjectedRasterTile(base.convert(ct), extent, crs)
    }
    def upsampled = {
      // format: off
      def base = ArrayTile(Array(
        1,1,2,2,
        1,1,2,2,
        3,3,4,4,
        3,3,4,4
      ), 4, 4)
      // format: on
      ProjectedRasterTile(base.convert(ct), extent, crs)
    }
    // a 4, 4 tile to upsample by shape
    def fourByFour = TestData.projectedRasterTile(4, 4, 0, extent, crs, ct)

    def df = Seq(lowRes).toDF("tile")

    val maybeUp = df.select(rf_resample($"tile", lit(2))).as[ProjectedRasterTile].first()
    assertEqual(maybeUp, upsampled)

    def df2 = Seq((lowRes, fourByFour)).toDF("tile1", "tile2")
    val maybeUpShape = df2.select(rf_resample($"tile1", $"tile2")).as[ProjectedRasterTile].first()
    assertEqual(maybeUpShape, upsampled)

    // Downsample by double argument < 1
    def df3 = Seq(upsampled).toDF("tile").withColumn("factor", lit(0.5))
    assertEqual(df3.selectExpr("rf_resample(tile, 0.5)").as[ProjectedRasterTile].first(), lowRes)
    assertEqual(df3.selectExpr("rf_resample(tile, factor)").as[ProjectedRasterTile].first(), lowRes)

    checkDocs("rf_resample")
  }

<<<<<<< HEAD
  describe("masking by specific bit values") {
    // Define a dataframe set up similar to the Landsat8 masking scheme
    // Sample of https://www.usgs.gov/media/images/landsat-8-quality-assessment-band-pixel-value-interpretations
    val fill = 1
    val clear = 2720
    val cirrus = 6816
    val med_cloud = 2756 // with 1-2 bands saturated
    val hi_cirrus = 6900 // yes cloud, hi conf cloud and hi conf cirrus and 1-2band sat
    val dataColumnCellType = UShortConstantNoDataCellType
    val tiles = Seq(fill, clear, cirrus, med_cloud, hi_cirrus).map { v =>
      (
        TestData.projectedRasterTile(3, 3, 6, TestData.extent, TestData.crs, dataColumnCellType),
        TestData
          .projectedRasterTile(3, 3, v, TestData.extent, TestData.crs, UShortCellType) // because masking returns the union of cell types
      )
    }

    val df = tiles
      .toDF("data", "mask")
      .withColumn("val", rf_tile_min($"mask"))

    it("should give LHS cell type") {
      val resultMask = df
        .select(
          rf_cell_type(
            rf_mask($"data", $"mask")
          )
        )
        .distinct()
        .collect()
      all(resultMask) should be(dataColumnCellType)

      val resultMaskVal = df
        .select(
          rf_cell_type(
            rf_mask_by_value($"data", $"mask", 5)
          )
        )
        .distinct()
        .collect()

      all(resultMaskVal) should be(dataColumnCellType)

      val resultMaskValues = df
        .select(
          rf_cell_type(
            rf_mask_by_values($"data", $"mask", 5, 6, 7)
          )
        )
        .distinct()
        .collect()
      all(resultMaskValues) should be(dataColumnCellType)

      val resultMaskBit = df
        .select(
          rf_cell_type(
            rf_mask_by_bit($"data", $"mask", 5, true)
          )
        )
        .distinct()
        .collect()
      all(resultMaskBit) should be(dataColumnCellType)

      val resultMaskValInv = df
        .select(
          rf_cell_type(
            rf_inverse_mask_by_value($"data", $"mask", 5)
          )
        )
        .distinct()
        .collect()
      all(resultMaskValInv) should be(dataColumnCellType)

    }

    it("should check values isin") {
      checkDocs("rf_local_is_in")

      // tile is 3 by 3 with values, 1 to 9
      val rf = Seq(byteArrayTile)
        .toDF("t")
        .withColumn("one", lit(1))
        .withColumn("five", lit(5))
        .withColumn("ten", lit(10))
        .withColumn("in_expect_2", rf_local_is_in($"t", array($"one", $"five")))
        .withColumn("in_expect_1", rf_local_is_in($"t", array($"ten", $"five")))
        .withColumn("in_expect_1a", rf_local_is_in($"t", Array(10, 5)))
        .withColumn("in_expect_0", rf_local_is_in($"t", array($"ten")))

      val e2Result = rf.select(rf_tile_sum($"in_expect_2")).as[Double].first()
      e2Result should be(2.0)

      val e1Result = rf.select(rf_tile_sum($"in_expect_1")).as[Double].first()
      e1Result should be(1.0)

      val e1aResult = rf.select(rf_tile_sum($"in_expect_1a")).as[Double].first()
      e1aResult should be(1.0)

      val e0Result = rf.select($"in_expect_0").as[Tile].first()
      e0Result.toArray() should contain only (0)

    }
    it("should unpack QA bits") {
      checkDocs("rf_local_extract_bits")

      val result = df
        .withColumn("qa_fill", rf_local_extract_bits($"mask", lit(0)))
        .withColumn("qa_sat", rf_local_extract_bits($"mask", lit(2), lit(2)))
        .withColumn("qa_cloud", rf_local_extract_bits($"mask", lit(4)))
        .withColumn("qa_cconf", rf_local_extract_bits($"mask", 5, 2))
        .withColumn("qa_snow", rf_local_extract_bits($"mask", lit(9), lit(2)))
        .withColumn("qa_circonf", rf_local_extract_bits($"mask", 11, 2))

      def checker(colName: String, valFilter: Int, assertValue: Int): Unit = {
        // print this so we can see what's happening if something  wrong
        println(s"${colName} should be ${assertValue} for qa val ${valFilter}")
        result
          .filter($"val" === lit(valFilter))
          .select(col(colName))
          .as[ProjectedRasterTile]
          .first()
          .get(0, 0) should be(assertValue)
      }

      checker("qa_fill", fill, 1)
      checker("qa_cloud", fill, 0)
      checker("qa_cconf", fill, 0)
      checker("qa_sat", fill, 0)
      checker("qa_snow", fill, 0)
      checker("qa_circonf", fill, 0)

      // trivial bits selection (numBits=0) and SQL
      df.filter($"val" === lit(fill))
        .selectExpr("rf_local_extract_bits(mask, 0, 0) AS t")
        .select(rf_exists($"t"))
        .as[Boolean]
        .first() should be(false)

      checker("qa_fill", clear, 0)
      checker("qa_cloud", clear, 0)
      checker("qa_cconf", clear, 1)

      checker("qa_fill", med_cloud, 0)
      checker("qa_cloud", med_cloud, 0)
      checker("qa_cconf", med_cloud, 2) // L8 only tags hi conf in the cloud assessment
      checker("qa_sat", med_cloud, 1)

      checker("qa_fill", cirrus, 0)
      checker("qa_sat", cirrus, 0)
      checker("qa_cloud", cirrus, 0) //low cloud conf
      checker("qa_cconf", cirrus, 1) //low cloud conf
      checker("qa_circonf", cirrus, 3) //high cirrus  conf
    }
    it("should extract bits from different cell types") {
      import org.locationtech.rasterframes.expressions.transformers.ExtractBits

      case class TestCase[N: Numeric](cellType: CellType, cellValue: N, bitPosition: Int, numBits: Int, expectedValue: Int) {
        def testIt(): Unit = {
          val tile = projectedRasterTile(3, 3, cellValue, TestData.extent, TestData.crs, cellType)
          val extracted = ExtractBits(tile, bitPosition, numBits)
          all(extracted.toArray()) should be(expectedValue)
        }
      }

      Seq(
        TestCase(BitCellType, 1, 0, 1, 1),
        TestCase(ByteCellType, 127, 6, 2, 1), // 7th bit is sign
        TestCase(ByteCellType, 127, 5, 2, 3),
        TestCase(ByteCellType, -128, 6, 2, 2), // 7th bit is sign
        TestCase(UByteCellType, 255, 6, 2, 3),
        TestCase(UByteCellType, 255, 10, 2, 0), // shifting beyond range of cell type results in 0
        TestCase(ShortCellType, 32767, 15, 1, 0),
        TestCase(ShortCellType, 32767, 14, 2, 1),
        TestCase(ShortUserDefinedNoDataCellType(0), -32768, 14, 2, 2),
        TestCase(UShortCellType, 65535, 14, 2, 3),
        TestCase(UShortCellType, 65535, 18, 2, 0), // shifting beyond range of cell type results in 0
        TestCase(IntCellType, 2147483647, 30, 2, 1),
        TestCase(IntCellType, 2147483647, 29, 2, 3)
      ).foreach(_.testIt)

      // floating point types
      an[AssertionError] should be thrownBy TestCase[Float](FloatCellType, Float.MaxValue, 29, 2, 3).testIt()

    }
    it("should mask by QA bits") {
      val result = df
        .withColumn("fill_no", rf_mask_by_bit($"data", $"mask", 0, true))
        .withColumn("sat_0", rf_mask_by_bits($"data", $"mask", 2, 2, 1, 2, 3)) // strict no bands
        .withColumn("sat_2", rf_mask_by_bits($"data", $"mask", 2, 2, 2, 3)) // up to 2 bands contain sat
        .withColumn("sat_4", rf_mask_by_bits($"data", $"mask", lit(2), lit(2), array(lit(3)))) // up to 4 bands contain sat
        .withColumn("cloud_no", rf_mask_by_bit($"data", $"mask", lit(4), lit(true)))
        .withColumn("cloud_only", rf_mask_by_bit($"data", $"mask", 4, false)) // mask if *not* cloud
        .withColumn("cloud_conf_low", rf_mask_by_bits($"data", $"mask", lit(5), lit(2), array(lit(0), lit(1))))
        .withColumn("cloud_conf_med", rf_mask_by_bits($"data", $"mask", 5, 2, 0, 1, 2))
        .withColumn("cirrus_med", rf_mask_by_bits($"data", $"mask", 11, 2, 3, 2)) // n.b. this is masking out more likely cirrus.

      result.select(rf_cell_type($"fill_no")).first() should be(dataColumnCellType)

      def checker(columnName: String, maskValueFilter: Int, resultIsNoData: Boolean = true): Unit = {

        /**  in this unit test setup, the `val` column is an integer that the entire row's mask is full of
         * filter for the maskValueFilter
         * then check the columnName and look at the masked data tile given by `columnName`
         * assert that the `columnName` tile is / is not all nodata based on `resultIsNoData`
         * */
        val printOutcome =
          if (resultIsNoData) "all NoData cells"
          else "all data cells"

        println(s"${columnName} should contain ${printOutcome} for qa val ${maskValueFilter}")
        val resultDf = result
          .filter($"val" === lit(maskValueFilter))

        val resultToCheck: Boolean = resultDf
          .select(rf_is_no_data_tile(col(columnName)))
          .first()
=======
  describe("create encoded representation of 3 band images") {

    it("should create RGB composite") {
                                        val red = TestData.l8Sample(4).toProjectedRasterTile
                                        val green = TestData.l8Sample(3).toProjectedRasterTile
                                        val blue = TestData.l8Sample(2).toProjectedRasterTile

                                        val expected = ArrayMultibandTile(
                                        red.rescale(0, 255),
                                        green.rescale(0, 255),
                                        blue.rescale(0, 255)
                                        ).color()

                                        val df = Seq((red, green, blue)).toDF("red", "green", "blue")

                                        val expr = df.select(rf_rgb_composite($"red", $"green", $"blue")).as[ProjectedRasterTile]

                                        val nat_color = expr.first()

                                        checkDocs("rf_rgb_composite")
                                        assertEqual(nat_color.toArrayTile(), expected)
                                        }

    it("should create an RGB PNG image") {
                                           val red = TestData.l8Sample(4).toProjectedRasterTile
                                           val green = TestData.l8Sample(3).toProjectedRasterTile
                                           val blue = TestData.l8Sample(2).toProjectedRasterTile

                                           val df = Seq((red, green, blue)).toDF("red", "green", "blue")

                                           val expr = df.select(rf_render_png($"red", $"green", $"blue"))

                                           val pngData = expr.first()

                                           val image = ImageIO.read(new ByteArrayInputStream(pngData))
                                           image.getWidth should be(red.cols)
                                           image.getHeight should be(red.rows)
                                           }

    it("should create a color-ramp PNG image") {
                                                 val red = TestData.l8Sample(4).toProjectedRasterTile

                                                 val df = Seq(red).toDF("red")

                                                 val expr = df.select(rf_render_png($"red", ColorRamps.HeatmapBlueToYellowToRedSpectrum))

                                                 val pngData = expr.first()

                                                 val image = ImageIO.read(new ByteArrayInputStream(pngData))
                                                 image.getWidth should be(red.cols)
                                                 image.getHeight should be(red.rows)
                                                 }
    it("should interpret cell values with a specified cell type") {
      checkDocs("rf_interpret_cell_type_as")
      val df = Seq(randNDPRT).toDF("t")
        .withColumn("tile", rf_interpret_cell_type_as($"t", "int8raw"))
      val resultTile = df.select("tile").as[Tile].first()

      resultTile.cellType should be (CellType.fromName("int8raw"))
      // should have same number of values that are -2 the old ND
      val countOldNd = df.select(
        rf_tile_sum(rf_local_equal($"tile", ct.noDataValue)),
        rf_no_data_cells($"t")
      ).first()
      countOldNd._1 should be (countOldNd._2)

      // should not have no data any more (raw type)
      val countNewNd = df.select(rf_no_data_cells($"tile")).first()
      countNewNd should be (0L)

    }
  }

  it("should return local data and nodata"){
    checkDocs("rf_local_data")
    checkDocs("rf_local_no_data")

    val df = Seq(randNDPRT).toDF("t")
      .withColumn("ld", rf_local_data($"t"))
      .withColumn("lnd", rf_local_no_data($"t"))

    val ndResult = df.select($"lnd").as[Tile].first()
    ndResult should be (randNDPRT.localUndefined())

    val dResult = df.select($"ld").as[Tile].first()
    dResult should be (randNDPRT.localDefined())
  }


  it("should check values isin"){
    checkDocs("rf_local_is_in")

    // tile is 3 by 3 with values, 1 to 9
    val rf = Seq(byteArrayTile).toDF("t")
      .withColumn("one", lit(1))
      .withColumn("five", lit(5))
      .withColumn("ten", lit(10))
      .withColumn("in_expect_2", rf_local_is_in($"t", array($"one", $"five")))
      .withColumn("in_expect_1", rf_local_is_in($"t", array($"ten", $"five")))
      .withColumn("in_expect_1a", rf_local_is_in($"t", Array(10, 5)))
      .withColumn("in_expect_0", rf_local_is_in($"t", array($"ten")))

    val e2Result = rf.select(rf_tile_sum($"in_expect_2")).as[Double].first()
    e2Result should be (2.0)

    val e1Result = rf.select(rf_tile_sum($"in_expect_1")).as[Double].first()
    e1Result should be (1.0)

    val e1aResult = rf.select(rf_tile_sum($"in_expect_1a")).as[Double].first()
    e1aResult should be (1.0)
>>>>>>> 1425d37e

    val e0Result = rf.select($"in_expect_0").as[Tile].first()
    e0Result.toArray() should contain only (0)

<<<<<<< HEAD
        resultToCheck should be(resultIsNoData)
      }
=======
  }
>>>>>>> 1425d37e


<<<<<<< HEAD
    it("mask bits should have SQL equivalent") {

      df.createOrReplaceTempView("df_maskbits")

      val maskedCol = "cloud_conf_med"
      // this is the example in the docs
      val result = spark.sql(s"""
          |SELECT rf_mask_by_values(
          |            data,
          |            rf_local_extract_bits(mask, 5, 2),
          |            array(0, 1, 2)
          |            ) as ${maskedCol}
          | FROM df_maskbits
          | WHERE val = 2756
          |""".stripMargin)
      result.select(rf_is_no_data_tile(col(maskedCol))).first() should be(true)
=======
>>>>>>> 1425d37e


}<|MERGE_RESOLUTION|>--- conflicted
+++ resolved
@@ -21,9 +21,12 @@
 
 package org.locationtech.rasterframes
 
+import java.io.ByteArrayInputStream
+
 import geotrellis.raster._
+import geotrellis.raster.render.ColorRamps
 import geotrellis.raster.testkit.RasterMatchers
-import org.apache.spark.sql.Encoders
+import javax.imageio.ImageIO
 import org.apache.spark.sql.functions._
 import org.locationtech.rasterframes.expressions.accessors.ExtractTile
 import org.locationtech.rasterframes.tiles.ProjectedRasterTile
@@ -178,143 +181,6 @@
 
       checkDocs("rf_normalized_difference")
     }
-
-
-<<<<<<< HEAD
-      val withMask = df.withColumn("mask", rf_convert_cell_type(rf_local_greater($"tile", 50), "uint8"))
-
-      val withMasked = withMask.withColumn("masked", rf_mask($"tile", $"mask"))
-
-      val result = withMasked.agg(rf_agg_no_data_cells($"tile") < rf_agg_no_data_cells($"masked")).as[Boolean]
-
-      result.first() should be(true)
-
-      checkDocs("rf_mask")
-    }
-
-    it("should mask with expected results") {
-      val df = Seq((byteArrayTile, maskingTile)).toDF("tile", "mask")
-
-      val withMasked = df.withColumn("masked", rf_mask($"tile", $"mask"))
-
-      val result: Tile = withMasked.select($"masked").as[Tile].first()
-
-      result.localUndefined().toArray() should be(maskingTile.localUndefined().toArray())
-    }
-
-    it("should mask without mutating cell type") {
-      val result = Seq((byteArrayTile, maskingTile))
-        .toDF("tile", "mask")
-        .select(rf_mask($"tile", $"mask").as("masked_tile"))
-        .select(rf_cell_type($"masked_tile"))
-        .first()
-
-      result should be(byteArrayTile.cellType)
-    }
-
-    it("should inverse mask one tile against another") {
-      val df = Seq[Tile](randPRT).toDF("tile")
-
-      val baseND = df.select(rf_agg_no_data_cells($"tile")).first()
-
-      val withMask = df.withColumn(
-        "mask",
-        rf_convert_cell_type(
-          rf_local_greater($"tile", 50),
-          "uint8"
-        ))
-
-      val withMasked = withMask
-        .withColumn("masked", rf_mask($"tile", $"mask"))
-        .withColumn("inv_masked", rf_inverse_mask($"tile", $"mask"))
-
-      val result = withMasked.agg(rf_agg_no_data_cells($"masked") + rf_agg_no_data_cells($"inv_masked")).as[Long]
-
-      result.first() should be(tileSize + baseND)
-
-      checkDocs("rf_inverse_mask")
-    }
-
-    it("should mask tile by another identified by specified value") {
-      val df = Seq[Tile](randPRT).toDF("tile")
-      val mask_value = 4
-
-      val withMask =
-        df.withColumn("mask", rf_local_multiply(rf_convert_cell_type(rf_local_greater($"tile", 50), "uint8"), lit(mask_value)))
-
-      val withMasked = withMask.withColumn("masked", rf_mask_by_value($"tile", $"mask", lit(mask_value)))
-
-      val result = withMasked.agg(rf_agg_no_data_cells($"tile") < rf_agg_no_data_cells($"masked")).as[Boolean]
-
-      result.first() should be(true)
-      checkDocs("rf_mask_by_value")
-    }
-
-    it("should mask by value for value 0.") {
-      // maskingTile has -4, ND, and -15 values. Expect mask by value with 0 to not change the
-      val df = Seq((byteArrayTile, maskingTile)).toDF("data", "mask")
-
-      // data tile is all data cells
-      df.select(rf_data_cells($"data")).first() should be(byteArrayTile.size)
-
-      // mask by value against 15 should set 3 cell locations to Nodata
-      df.withColumn("mbv", rf_mask_by_value($"data", $"mask", 15))
-        .select(rf_data_cells($"mbv"))
-        .first() should be(byteArrayTile.size - 3)
-
-      // breaks with issue https://github.com/locationtech/rasterframes/issues/416
-      val result = df
-        .withColumn("mbv", rf_mask_by_value($"data", $"mask", 0))
-        .select(rf_data_cells($"mbv"))
-        .first()
-      result should be(byteArrayTile.size)
-    }
-
-    it("should inverse mask tile by another identified by specified value") {
-      val df = Seq[Tile](randPRT).toDF("tile")
-      val mask_value = 4
-
-      val withMask = df.withColumn("mask", rf_local_multiply(rf_convert_cell_type(rf_local_greater($"tile", 50), "uint8"), mask_value))
-
-      val withMasked = withMask
-        .withColumn("masked", rf_inverse_mask_by_value($"tile", $"mask", mask_value))
-        .withColumn("masked2", rf_mask_by_value($"tile", $"mask", lit(mask_value), true))
-
-      val result = withMasked.agg(rf_agg_no_data_cells($"tile") < rf_agg_no_data_cells($"masked")).as[Boolean]
-
-      result.first() should be(true)
-
-      val result2 = withMasked.agg(rf_agg_no_data_cells($"tile") < rf_agg_no_data_cells($"masked2")).as[Boolean]
-      result2.first() should be(true)
-
-      checkDocs("rf_inverse_mask_by_value")
-    }
-
-    it("should mask tile by another identified by sequence of specified values") {
-      val squareIncrementingPRT = ProjectedRasterTile(squareIncrementingTile(six.rows), six.extent, six.crs)
-      val df = Seq((six, squareIncrementingPRT))
-        .toDF("tile", "mask")
-
-      val mask_values = Seq(4, 5, 6, 12)
-
-      val withMasked = df.withColumn("masked", rf_mask_by_values($"tile", $"mask", mask_values: _*))
-
-      val expected = squareIncrementingPRT.toArray().count(v => mask_values.contains(v))
-
-      val result = withMasked
-        .agg(rf_agg_no_data_cells($"masked") as "masked_nd")
-        .first()
-
-      result.getAs[BigInt](0) should be(expected)
-
-      val withMaskedSql = df.selectExpr("rf_mask_by_values(tile, mask, array(4, 5, 6, 12)) AS masked")
-      val resultSql = withMaskedSql.agg(rf_agg_no_data_cells($"masked")).as[Long]
-      resultSql.first() should be(expected)
-
-      checkDocs("rf_mask_by_values")
-    }
-=======
->>>>>>> 1425d37e
 
     it("should render ascii art") {
       val df = Seq[Tile](ProjectedRasterTile(TestData.l8Labels)).toDF("tile")
@@ -450,126 +316,72 @@
       checkDocs("rf_expm1")
 
     }
-  }
-
-  it("should resample") {
-    def lowRes = {
-      def base = ArrayTile(Array(1, 2, 3, 4), 2, 2)
-      ProjectedRasterTile(base.convert(ct), extent, crs)
-    }
-    def upsampled = {
-      // format: off
-      def base = ArrayTile(Array(
-        1,1,2,2,
-        1,1,2,2,
-        3,3,4,4,
-        3,3,4,4
-      ), 4, 4)
-      // format: on
-      ProjectedRasterTile(base.convert(ct), extent, crs)
-    }
-    // a 4, 4 tile to upsample by shape
-    def fourByFour = TestData.projectedRasterTile(4, 4, 0, extent, crs, ct)
-
-    def df = Seq(lowRes).toDF("tile")
-
-    val maybeUp = df.select(rf_resample($"tile", lit(2))).as[ProjectedRasterTile].first()
-    assertEqual(maybeUp, upsampled)
-
-    def df2 = Seq((lowRes, fourByFour)).toDF("tile1", "tile2")
-    val maybeUpShape = df2.select(rf_resample($"tile1", $"tile2")).as[ProjectedRasterTile].first()
-    assertEqual(maybeUpShape, upsampled)
-
-    // Downsample by double argument < 1
-    def df3 = Seq(upsampled).toDF("tile").withColumn("factor", lit(0.5))
-    assertEqual(df3.selectExpr("rf_resample(tile, 0.5)").as[ProjectedRasterTile].first(), lowRes)
-    assertEqual(df3.selectExpr("rf_resample(tile, factor)").as[ProjectedRasterTile].first(), lowRes)
-
-    checkDocs("rf_resample")
-  }
-
-<<<<<<< HEAD
-  describe("masking by specific bit values") {
-    // Define a dataframe set up similar to the Landsat8 masking scheme
-    // Sample of https://www.usgs.gov/media/images/landsat-8-quality-assessment-band-pixel-value-interpretations
-    val fill = 1
-    val clear = 2720
-    val cirrus = 6816
-    val med_cloud = 2756 // with 1-2 bands saturated
-    val hi_cirrus = 6900 // yes cloud, hi conf cloud and hi conf cirrus and 1-2band sat
-    val dataColumnCellType = UShortConstantNoDataCellType
-    val tiles = Seq(fill, clear, cirrus, med_cloud, hi_cirrus).map { v =>
-      (
-        TestData.projectedRasterTile(3, 3, 6, TestData.extent, TestData.crs, dataColumnCellType),
-        TestData
-          .projectedRasterTile(3, 3, v, TestData.extent, TestData.crs, UShortCellType) // because masking returns the union of cell types
-      )
-    }
-
-    val df = tiles
-      .toDF("data", "mask")
-      .withColumn("val", rf_tile_min($"mask"))
-
-    it("should give LHS cell type") {
-      val resultMask = df
-        .select(
-          rf_cell_type(
-            rf_mask($"data", $"mask")
-          )
-        )
-        .distinct()
-        .collect()
-      all(resultMask) should be(dataColumnCellType)
-
-      val resultMaskVal = df
-        .select(
-          rf_cell_type(
-            rf_mask_by_value($"data", $"mask", 5)
-          )
-        )
-        .distinct()
-        .collect()
-
-      all(resultMaskVal) should be(dataColumnCellType)
-
-      val resultMaskValues = df
-        .select(
-          rf_cell_type(
-            rf_mask_by_values($"data", $"mask", 5, 6, 7)
-          )
-        )
-        .distinct()
-        .collect()
-      all(resultMaskValues) should be(dataColumnCellType)
-
-      val resultMaskBit = df
-        .select(
-          rf_cell_type(
-            rf_mask_by_bit($"data", $"mask", 5, true)
-          )
-        )
-        .distinct()
-        .collect()
-      all(resultMaskBit) should be(dataColumnCellType)
-
-      val resultMaskValInv = df
-        .select(
-          rf_cell_type(
-            rf_inverse_mask_by_value($"data", $"mask", 5)
-          )
-        )
-        .distinct()
-        .collect()
-      all(resultMaskValInv) should be(dataColumnCellType)
-
-    }
-
-    it("should check values isin") {
+
+    it("should resample") {
+      def lowRes = {
+        def base = ArrayTile(Array(1, 2, 3, 4), 2, 2)
+
+        ProjectedRasterTile(base.convert(ct), extent, crs)
+      }
+
+      def upsampled = {
+        // format: off
+        def base = ArrayTile(Array(
+          1, 1, 2, 2,
+          1, 1, 2, 2,
+          3, 3, 4, 4,
+          3, 3, 4, 4
+        ), 4, 4)
+        // format: on
+        ProjectedRasterTile(base.convert(ct), extent, crs)
+      }
+
+      // a 4, 4 tile to upsample by shape
+      def fourByFour = TestData.projectedRasterTile(4, 4, 0, extent, crs, ct)
+
+      def df = Seq(lowRes).toDF("tile")
+
+      val maybeUp = df.select(rf_resample($"tile", lit(2))).as[ProjectedRasterTile].first()
+      assertEqual(maybeUp, upsampled)
+
+      def df2 = Seq((lowRes, fourByFour)).toDF("tile1", "tile2")
+
+      val maybeUpShape = df2.select(rf_resample($"tile1", $"tile2")).as[ProjectedRasterTile].first()
+      assertEqual(maybeUpShape, upsampled)
+
+      // Downsample by double argument < 1
+      def df3 = Seq(upsampled).toDF("tile").withColumn("factor", lit(0.5))
+
+      assertEqual(df3.selectExpr("rf_resample(tile, 0.5)").as[ProjectedRasterTile].first(), lowRes)
+      assertEqual(df3.selectExpr("rf_resample(tile, factor)").as[ProjectedRasterTile].first(), lowRes)
+
+      checkDocs("rf_resample")
+    }
+
+    it("should interpret cell values with a specified cell type") {
+      checkDocs("rf_interpret_cell_type_as")
+      val df = Seq(randNDPRT).toDF("t")
+        .withColumn("tile", rf_interpret_cell_type_as($"t", "int8raw"))
+      val resultTile = df.select("tile").as[Tile].first()
+
+      resultTile.cellType should be(CellType.fromName("int8raw"))
+      // should have same number of values that are -2 the old ND
+      val countOldNd = df.select(
+        rf_tile_sum(rf_local_equal($"tile", ct.noDataValue)),
+        rf_no_data_cells($"t")
+      ).first()
+      countOldNd._1 should be(countOldNd._2)
+
+      // should not have no data any more (raw type)
+      val countNewNd = df.select(rf_no_data_cells($"tile")).first()
+      countNewNd should be(0L)
+    }
+
+    it("should check values is_in") {
       checkDocs("rf_local_is_in")
 
       // tile is 3 by 3 with values, 1 to 9
-      val rf = Seq(byteArrayTile)
-        .toDF("t")
+      val rf = Seq(byteArrayTile).toDF("t")
         .withColumn("one", lit(1))
         .withColumn("five", lit(5))
         .withColumn("ten", lit(10))
@@ -589,265 +401,6 @@
 
       val e0Result = rf.select($"in_expect_0").as[Tile].first()
       e0Result.toArray() should contain only (0)
-
-    }
-    it("should unpack QA bits") {
-      checkDocs("rf_local_extract_bits")
-
-      val result = df
-        .withColumn("qa_fill", rf_local_extract_bits($"mask", lit(0)))
-        .withColumn("qa_sat", rf_local_extract_bits($"mask", lit(2), lit(2)))
-        .withColumn("qa_cloud", rf_local_extract_bits($"mask", lit(4)))
-        .withColumn("qa_cconf", rf_local_extract_bits($"mask", 5, 2))
-        .withColumn("qa_snow", rf_local_extract_bits($"mask", lit(9), lit(2)))
-        .withColumn("qa_circonf", rf_local_extract_bits($"mask", 11, 2))
-
-      def checker(colName: String, valFilter: Int, assertValue: Int): Unit = {
-        // print this so we can see what's happening if something  wrong
-        println(s"${colName} should be ${assertValue} for qa val ${valFilter}")
-        result
-          .filter($"val" === lit(valFilter))
-          .select(col(colName))
-          .as[ProjectedRasterTile]
-          .first()
-          .get(0, 0) should be(assertValue)
-      }
-
-      checker("qa_fill", fill, 1)
-      checker("qa_cloud", fill, 0)
-      checker("qa_cconf", fill, 0)
-      checker("qa_sat", fill, 0)
-      checker("qa_snow", fill, 0)
-      checker("qa_circonf", fill, 0)
-
-      // trivial bits selection (numBits=0) and SQL
-      df.filter($"val" === lit(fill))
-        .selectExpr("rf_local_extract_bits(mask, 0, 0) AS t")
-        .select(rf_exists($"t"))
-        .as[Boolean]
-        .first() should be(false)
-
-      checker("qa_fill", clear, 0)
-      checker("qa_cloud", clear, 0)
-      checker("qa_cconf", clear, 1)
-
-      checker("qa_fill", med_cloud, 0)
-      checker("qa_cloud", med_cloud, 0)
-      checker("qa_cconf", med_cloud, 2) // L8 only tags hi conf in the cloud assessment
-      checker("qa_sat", med_cloud, 1)
-
-      checker("qa_fill", cirrus, 0)
-      checker("qa_sat", cirrus, 0)
-      checker("qa_cloud", cirrus, 0) //low cloud conf
-      checker("qa_cconf", cirrus, 1) //low cloud conf
-      checker("qa_circonf", cirrus, 3) //high cirrus  conf
-    }
-    it("should extract bits from different cell types") {
-      import org.locationtech.rasterframes.expressions.transformers.ExtractBits
-
-      case class TestCase[N: Numeric](cellType: CellType, cellValue: N, bitPosition: Int, numBits: Int, expectedValue: Int) {
-        def testIt(): Unit = {
-          val tile = projectedRasterTile(3, 3, cellValue, TestData.extent, TestData.crs, cellType)
-          val extracted = ExtractBits(tile, bitPosition, numBits)
-          all(extracted.toArray()) should be(expectedValue)
-        }
-      }
-
-      Seq(
-        TestCase(BitCellType, 1, 0, 1, 1),
-        TestCase(ByteCellType, 127, 6, 2, 1), // 7th bit is sign
-        TestCase(ByteCellType, 127, 5, 2, 3),
-        TestCase(ByteCellType, -128, 6, 2, 2), // 7th bit is sign
-        TestCase(UByteCellType, 255, 6, 2, 3),
-        TestCase(UByteCellType, 255, 10, 2, 0), // shifting beyond range of cell type results in 0
-        TestCase(ShortCellType, 32767, 15, 1, 0),
-        TestCase(ShortCellType, 32767, 14, 2, 1),
-        TestCase(ShortUserDefinedNoDataCellType(0), -32768, 14, 2, 2),
-        TestCase(UShortCellType, 65535, 14, 2, 3),
-        TestCase(UShortCellType, 65535, 18, 2, 0), // shifting beyond range of cell type results in 0
-        TestCase(IntCellType, 2147483647, 30, 2, 1),
-        TestCase(IntCellType, 2147483647, 29, 2, 3)
-      ).foreach(_.testIt)
-
-      // floating point types
-      an[AssertionError] should be thrownBy TestCase[Float](FloatCellType, Float.MaxValue, 29, 2, 3).testIt()
-
-    }
-    it("should mask by QA bits") {
-      val result = df
-        .withColumn("fill_no", rf_mask_by_bit($"data", $"mask", 0, true))
-        .withColumn("sat_0", rf_mask_by_bits($"data", $"mask", 2, 2, 1, 2, 3)) // strict no bands
-        .withColumn("sat_2", rf_mask_by_bits($"data", $"mask", 2, 2, 2, 3)) // up to 2 bands contain sat
-        .withColumn("sat_4", rf_mask_by_bits($"data", $"mask", lit(2), lit(2), array(lit(3)))) // up to 4 bands contain sat
-        .withColumn("cloud_no", rf_mask_by_bit($"data", $"mask", lit(4), lit(true)))
-        .withColumn("cloud_only", rf_mask_by_bit($"data", $"mask", 4, false)) // mask if *not* cloud
-        .withColumn("cloud_conf_low", rf_mask_by_bits($"data", $"mask", lit(5), lit(2), array(lit(0), lit(1))))
-        .withColumn("cloud_conf_med", rf_mask_by_bits($"data", $"mask", 5, 2, 0, 1, 2))
-        .withColumn("cirrus_med", rf_mask_by_bits($"data", $"mask", 11, 2, 3, 2)) // n.b. this is masking out more likely cirrus.
-
-      result.select(rf_cell_type($"fill_no")).first() should be(dataColumnCellType)
-
-      def checker(columnName: String, maskValueFilter: Int, resultIsNoData: Boolean = true): Unit = {
-
-        /**  in this unit test setup, the `val` column is an integer that the entire row's mask is full of
-         * filter for the maskValueFilter
-         * then check the columnName and look at the masked data tile given by `columnName`
-         * assert that the `columnName` tile is / is not all nodata based on `resultIsNoData`
-         * */
-        val printOutcome =
-          if (resultIsNoData) "all NoData cells"
-          else "all data cells"
-
-        println(s"${columnName} should contain ${printOutcome} for qa val ${maskValueFilter}")
-        val resultDf = result
-          .filter($"val" === lit(maskValueFilter))
-
-        val resultToCheck: Boolean = resultDf
-          .select(rf_is_no_data_tile(col(columnName)))
-          .first()
-=======
-  describe("create encoded representation of 3 band images") {
-
-    it("should create RGB composite") {
-                                        val red = TestData.l8Sample(4).toProjectedRasterTile
-                                        val green = TestData.l8Sample(3).toProjectedRasterTile
-                                        val blue = TestData.l8Sample(2).toProjectedRasterTile
-
-                                        val expected = ArrayMultibandTile(
-                                        red.rescale(0, 255),
-                                        green.rescale(0, 255),
-                                        blue.rescale(0, 255)
-                                        ).color()
-
-                                        val df = Seq((red, green, blue)).toDF("red", "green", "blue")
-
-                                        val expr = df.select(rf_rgb_composite($"red", $"green", $"blue")).as[ProjectedRasterTile]
-
-                                        val nat_color = expr.first()
-
-                                        checkDocs("rf_rgb_composite")
-                                        assertEqual(nat_color.toArrayTile(), expected)
-                                        }
-
-    it("should create an RGB PNG image") {
-                                           val red = TestData.l8Sample(4).toProjectedRasterTile
-                                           val green = TestData.l8Sample(3).toProjectedRasterTile
-                                           val blue = TestData.l8Sample(2).toProjectedRasterTile
-
-                                           val df = Seq((red, green, blue)).toDF("red", "green", "blue")
-
-                                           val expr = df.select(rf_render_png($"red", $"green", $"blue"))
-
-                                           val pngData = expr.first()
-
-                                           val image = ImageIO.read(new ByteArrayInputStream(pngData))
-                                           image.getWidth should be(red.cols)
-                                           image.getHeight should be(red.rows)
-                                           }
-
-    it("should create a color-ramp PNG image") {
-                                                 val red = TestData.l8Sample(4).toProjectedRasterTile
-
-                                                 val df = Seq(red).toDF("red")
-
-                                                 val expr = df.select(rf_render_png($"red", ColorRamps.HeatmapBlueToYellowToRedSpectrum))
-
-                                                 val pngData = expr.first()
-
-                                                 val image = ImageIO.read(new ByteArrayInputStream(pngData))
-                                                 image.getWidth should be(red.cols)
-                                                 image.getHeight should be(red.rows)
-                                                 }
-    it("should interpret cell values with a specified cell type") {
-      checkDocs("rf_interpret_cell_type_as")
-      val df = Seq(randNDPRT).toDF("t")
-        .withColumn("tile", rf_interpret_cell_type_as($"t", "int8raw"))
-      val resultTile = df.select("tile").as[Tile].first()
-
-      resultTile.cellType should be (CellType.fromName("int8raw"))
-      // should have same number of values that are -2 the old ND
-      val countOldNd = df.select(
-        rf_tile_sum(rf_local_equal($"tile", ct.noDataValue)),
-        rf_no_data_cells($"t")
-      ).first()
-      countOldNd._1 should be (countOldNd._2)
-
-      // should not have no data any more (raw type)
-      val countNewNd = df.select(rf_no_data_cells($"tile")).first()
-      countNewNd should be (0L)
-
     }
   }
-
-  it("should return local data and nodata"){
-    checkDocs("rf_local_data")
-    checkDocs("rf_local_no_data")
-
-    val df = Seq(randNDPRT).toDF("t")
-      .withColumn("ld", rf_local_data($"t"))
-      .withColumn("lnd", rf_local_no_data($"t"))
-
-    val ndResult = df.select($"lnd").as[Tile].first()
-    ndResult should be (randNDPRT.localUndefined())
-
-    val dResult = df.select($"ld").as[Tile].first()
-    dResult should be (randNDPRT.localDefined())
-  }
-
-
-  it("should check values isin"){
-    checkDocs("rf_local_is_in")
-
-    // tile is 3 by 3 with values, 1 to 9
-    val rf = Seq(byteArrayTile).toDF("t")
-      .withColumn("one", lit(1))
-      .withColumn("five", lit(5))
-      .withColumn("ten", lit(10))
-      .withColumn("in_expect_2", rf_local_is_in($"t", array($"one", $"five")))
-      .withColumn("in_expect_1", rf_local_is_in($"t", array($"ten", $"five")))
-      .withColumn("in_expect_1a", rf_local_is_in($"t", Array(10, 5)))
-      .withColumn("in_expect_0", rf_local_is_in($"t", array($"ten")))
-
-    val e2Result = rf.select(rf_tile_sum($"in_expect_2")).as[Double].first()
-    e2Result should be (2.0)
-
-    val e1Result = rf.select(rf_tile_sum($"in_expect_1")).as[Double].first()
-    e1Result should be (1.0)
-
-    val e1aResult = rf.select(rf_tile_sum($"in_expect_1a")).as[Double].first()
-    e1aResult should be (1.0)
->>>>>>> 1425d37e
-
-    val e0Result = rf.select($"in_expect_0").as[Tile].first()
-    e0Result.toArray() should contain only (0)
-
-<<<<<<< HEAD
-        resultToCheck should be(resultIsNoData)
-      }
-=======
-  }
->>>>>>> 1425d37e
-
-
-<<<<<<< HEAD
-    it("mask bits should have SQL equivalent") {
-
-      df.createOrReplaceTempView("df_maskbits")
-
-      val maskedCol = "cloud_conf_med"
-      // this is the example in the docs
-      val result = spark.sql(s"""
-          |SELECT rf_mask_by_values(
-          |            data,
-          |            rf_local_extract_bits(mask, 5, 2),
-          |            array(0, 1, 2)
-          |            ) as ${maskedCol}
-          | FROM df_maskbits
-          | WHERE val = 2756
-          |""".stripMargin)
-      result.select(rf_is_no_data_tile(col(maskedCol))).first() should be(true)
-=======
->>>>>>> 1425d37e
-
-
 }