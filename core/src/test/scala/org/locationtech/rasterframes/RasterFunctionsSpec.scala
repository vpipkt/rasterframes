--- conflicted
+++ resolved
@@ -897,7 +897,57 @@
 
     checkDocs("rf_resample")
   }
-<<<<<<< HEAD
+
+  it("should create RGB composite") {
+    val red = TestData.l8Sample(4).toProjectedRasterTile
+    val green = TestData.l8Sample(3).toProjectedRasterTile
+    val blue = TestData.l8Sample(2).toProjectedRasterTile
+
+    val expected = ArrayMultibandTile(
+      red.rescale(0, 255),
+      green.rescale(0, 255),
+      blue.rescale(0, 255)
+    ).color()
+
+    val df = Seq((red, green, blue)).toDF("red", "green", "blue")
+
+    val expr = df.select(rf_rgb_composite($"red", $"green", $"blue")).as[ProjectedRasterTile]
+
+    val nat_color = expr.first()
+
+    checkDocs("rf_rgb_composite")
+    assertEqual(nat_color.toArrayTile(), expected)
+  }
+
+  it("should create an RGB PNG image") {
+    val red = TestData.l8Sample(4).toProjectedRasterTile
+    val green = TestData.l8Sample(3).toProjectedRasterTile
+    val blue = TestData.l8Sample(2).toProjectedRasterTile
+
+    val df = Seq((red, green, blue)).toDF("red", "green", "blue")
+
+    val expr = df.select(rf_render_png($"red", $"green", $"blue"))
+
+    val pngData = expr.first()
+
+    val image = ImageIO.read(new ByteArrayInputStream(pngData))
+    image.getWidth should be(red.cols)
+    image.getHeight should be(red.rows)
+  }
+
+  it("should create a color-ramp PNG image") {
+    val red = TestData.l8Sample(4).toProjectedRasterTile
+
+    val df = Seq(red).toDF("red")
+
+    val expr = df.select(rf_render_png($"red", ColorRamps.HeatmapBlueToYellowToRedSpectrum))
+
+    val pngData = expr.first()
+
+    val image = ImageIO.read(new ByteArrayInputStream(pngData))
+    image.getWidth should be(red.cols)
+    image.getHeight should be(red.rows)
+  }
   it("should interpret cell values with a specified cell type") {
     checkDocs("rf_interpret_cell_type_as")
     val df = Seq(randNDPRT).toDF("t")
@@ -931,57 +981,5 @@
 
     val dResult = df.select($"ld").as[Tile].first()
     dResult should be (randNDPRT.localDefined())
-=======
-
-  it("should create RGB composite") {
-    val red = TestData.l8Sample(4).toProjectedRasterTile
-    val green = TestData.l8Sample(3).toProjectedRasterTile
-    val blue = TestData.l8Sample(2).toProjectedRasterTile
-
-    val expected = ArrayMultibandTile(
-      red.rescale(0, 255),
-      green.rescale(0, 255),
-      blue.rescale(0, 255)
-    ).color()
-
-    val df = Seq((red, green, blue)).toDF("red", "green", "blue")
-
-    val expr = df.select(rf_rgb_composite($"red", $"green", $"blue")).as[ProjectedRasterTile]
-
-    val nat_color = expr.first()
-
-    checkDocs("rf_rgb_composite")
-    assertEqual(nat_color.toArrayTile(), expected)
-  }
-
-  it("should create an RGB PNG image") {
-    val red = TestData.l8Sample(4).toProjectedRasterTile
-    val green = TestData.l8Sample(3).toProjectedRasterTile
-    val blue = TestData.l8Sample(2).toProjectedRasterTile
-
-    val df = Seq((red, green, blue)).toDF("red", "green", "blue")
-
-    val expr = df.select(rf_render_png($"red", $"green", $"blue"))
-
-    val pngData = expr.first()
-
-    val image = ImageIO.read(new ByteArrayInputStream(pngData))
-    image.getWidth should be(red.cols)
-    image.getHeight should be(red.rows)
-  }
-
-  it("should create a color-ramp PNG image") {
-    val red = TestData.l8Sample(4).toProjectedRasterTile
-
-    val df = Seq(red).toDF("red")
-
-    val expr = df.select(rf_render_png($"red", ColorRamps.HeatmapBlueToYellowToRedSpectrum))
-
-    val pngData = expr.first()
-
-    val image = ImageIO.read(new ByteArrayInputStream(pngData))
-    image.getWidth should be(red.cols)
-    image.getHeight should be(red.rows)
->>>>>>> dc050ad9
   }
 }