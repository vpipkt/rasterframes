--- conflicted
+++ resolved
@@ -4,13 +4,10 @@
 
 ### 0.8.5
 
-<<<<<<< HEAD
 * Added `rf_z2_index` for constructing a Z2 index on types with bounds.
 * _Breaking_: `rf_spatial_index` renamed `rf_xz2_index` to differentiate between XZ2 and Z2 variants.
 * Added `withSpatialIndex` to RasterSourceDataSource to pre-partition tiles based on tile extents mapped to a Z2 space-filling curve 
-=======
 * Add `rf_mask_by_bit`, `rf_mask_by_bits` and `rf_local_extract_bits` to deal with bit packed quality masks. Updated the masking documentation to demonstrate the use of these functions.
->>>>>>> a5ed5ed3
 
 ### 0.8.4
 
